{
    "testTimeout": 160,
    "testInterval": 20,
    "tests": [
        {
            "integrations": "Tufin",
            "playbookID": "Tufin Test"
        },
        {
            "integrations": "Vertica",
            "playbookID": "Vertica Test"
        },
        {
            "integrations": "Server Message Block (SMB)",
            "playbookID": "SMB test"
        },
        {
            "playbookID": "TestParseEmailHeaders"
        },
        {
            "playbookID": "TestParseEmailFile-deprecated-script"
        },
        {
            "integrations": "RSA NetWitness Packets and Logs",
            "playbookID": "rsa_packets_and_logs_test"
        },
        {
            "playbookID": "test_similar_incidents"
        },
        {
            "playbookID": "autofocus_test",
            "integrations": "Autofocus"
        },
        {
            "playbookID": "CheckpointFW-test",
            "integrations": "Check Point"
        },
        {
            "playbookID": "RegPathReputationBasicLists_test"
        },
        {
            "playbookID": "RandomStringGenerateTest"
        },
        {
            "playbookID": "DocumentationTest",
            "integrations": "ipinfo"
        },
        {
            "playbookID": "HighlightWords_Test"

        },
        {
            "playbookID": "StringContainsArray_test"
        },
        {
            "integrations": "Fidelis Elevate Network",
            "playbookID": "Fidelis-Test"
        },
        {
            "integrations": "Thinkst Canary",
            "playbookID": "CanaryTools Test"
        },
        {
            "integrations": "ThreatMiner",
            "playbookID": "ThreatMiner-Test"
        },
        {
            "integrations": "Pwned",
            "playbookID": "Pwned test",
            "nightly": true
        },
        {
            "integrations": "Alexa Rank Indicator",
            "playbookID": "Alexa Test Playbook"
        },
        {
            "playbookID": "UnEscapeURLs-Test"
        },
        {
            "playbookID": "ConvertKeysToTableFieldFormat_Test"
        },
        {
            "playbookID": "ParseCSVnullbytesTest"
        },
        {
            "integrations": "CVE Search",
            "playbookID": "cveReputation Test"
        },
        {
            "integrations": "HashiCorp Vault",
            "playbookID": "hashicorp_test"
        },
        {
            "integrations": "Dell Secureworks",
            "playbookID": "secureworks_test"
        },
        {
            "integrations": "ServiceNow",
            "playbookID": "servicenow_test_new"
        },
        {
            "integrations": "ExtraHop",
            "playbookID": "ExtraHop-Test"
        },
        {
            "playbookID": "Test CommonServer"
        },
        {
            "integrations": "CIRCL",
            "playbookID": "CirclIntegrationTest"
        },
        {
            "integrations": "MISP V2",
            "playbookID": "MISP V2 Test"
        },
        {
            "playbookID": "test-LinkIncidentsWithRetry"
        },
        {
            "playbookID": "CopyContextToFieldTest"
        },
        {
            "integrations": "OTRS",
            "playbookID": "OTRS Test"
        },
        {
            "integrations": "Attivo Botsink",
            "playbookID": "AttivoBotsinkTest"
        },
        {
            "playbookID": "CreatePhishingClassifierMLTest",
            "timeout" : 2400
        },
        {
            "integrations": "Cymon",
            "playbookID": "playbook-Cymon_Test"
        },
        {
            "integrations": "FortiGate",
            "playbookID": "Fortigate Test"
        },
        {
            "integrations": [
                "Lastline",
                "WildFire",
                "SNDBOX",
                "VxStream"
            ],
            "playbookID" : "Detonate File - Generic Test",
            "timeout" : 2400,
            "nightly" : true
        },
        {
            "integrations": [
                "Lastline",
                "WildFire",
                "SNDBOX",
                "VxStream"
            ],
            "playbookID" : "detonate_file_-_generic_test"
        },
        {
            "integrations": "SNDBOX",
            "playbookID": "SNDBOX_Test"
        },
        {
            "integrations": "SNDBOX",
            "playbookID": "Detonate File - SNDBOX - Test",
            "timeout": 2400,
            "nightly": true
        },
        {
            "integrations": "VxStream",
            "playbookID": "Detonate File - HybridAnalysis - Test",
            "timeout": 2400
        },
        {
            "playbookID": "WordTokenizeTest"
        },
        {
            "integrations": "Awake Security",
            "playbookID": "awake_security_test_pb"
        },
        {
          "integrations": "Tenable.sc",
          "playbookID": "tenable-sc-test",
          "timeout": 240,
          "nightly": true
        },
        {
            "integrations": "MimecastV2",
            "playbookID": "Mimecast test"
        },
        {
            "playbookID": "CreateEmailHtmlBody_test_pb"
        },
        {
          "playbookID": "ReadPDFFile-Test"
        },
        {
          "playbookID": "JSONtoCSV-Test"
        },
        {
            "integrations": "Panorama",
            "instance_names": "palo_alto_firewall",
            "playbookID": "palo_alto_firewall_test_pb",
            "timeout": 1000,
            "nightly": true
        },
        {
            "integrations": "Panorama",
            "instance_names": "palo_alto_panorama",
            "playbookID": "palo_alto_panorama_test_pb",
            "timeout": 1000,
            "nightly": true
        },
        {
          "integrations": "Tenable.io",
          "playbookID": "Tenable.io test"
        },
        {
          "playbookID": "URLDecode-Test"
        },
        {
          "playbookID": "GetTime-Test"
        },
        {
          "integrations": "Tenable.io",
          "playbookID": "Tenable.io Scan Test",
          "nightly": true,
          "timeout": 900
        },
        {
            "integrations": "Tenable.sc",
            "playbookID": "tenable-sc-scan-test",
            "nightly": true,
            "timeout": 600
        },
        {
            "integrations": "google-vault",
            "playbookID": "Google-Vault-Generic-Test",
            "nightly": true,
            "timeout": 3600
        },
        {
            "integrations": "google-vault",
            "playbookID": "Google_Vault-Search_And_Display_Results_test",
            "nightly": true,
            "timeout": 3600
        },
        {
            "playbookID": "Luminate-TestPlaybook",
            "integrations": "Luminate"
        },
        {
            "playbookID": "ParseEmailFiles-test"
        },
        {
            "playbookID": "ParseExcel-test"
        },
        {
            "playbookID": "Detonate File - No Files test"
        },
        {
            "integrations": [
                "Panorama",
                "Check Point"
            ],
            "instance_names": "palo_alto_firewall",
            "playbookID": "blockip_test_playbook"
        },
        {
            "integrations": "Palo Alto Minemeld",
            "playbookID": "minemeld_test"
        },
        {
            "integrations": "InfoArmor VigilanteATI",
            "playbookID": "InfoArmorVigilanteATITest"
        },
        {
            "integrations": "IntSights",
            "instance_names": "intsights_standard_account",
            "playbookID": "IntSights Test",
            "nightly": true,
            "timeout": 500
        },
        {
            "integrations": "IntSights",
            "playbookID": "IntSights Mssp Test",
            "instance_names": "intsights_mssp_account",
            "nightly": true,
            "timeout": 500
        },
        {
            "integrations": "dnstwist",
            "playbookID": "dnstwistTest"
        },
        {
            "integrations": "BitDam",
            "playbookID": "Detonate File - BitDam Test"
        },
        {
            "integrations": "Threat Grid",
            "playbookID": "ThreatGridTest",
            "timeout": 600
        },
        {
            "integrations": [
                "Palo Alto Minemeld",
                "Panorama"
            ],
            "instance_names": "palo_alto_firewall",
            "playbookID": "block_indicators_-_generic_-_test"
        },
        {
          "integrations": "Signal Sciences WAF",
          "playbookID": "SignalSciences Test"
        },
        {
            "integrations": "RTIR",
            "playbookID": "RTIR Test"
        },
        {
            "integrations": "RedCanary",
            "playbookID": "RedCanaryTest",
            "nightly" : true
        },
        {
          "integrations": "Devo",
          "playbookID": "devo_test_playbook"
        },
        {
          "integrations": "urlscan.io",
            "playbookID": "url_enrichment_-_generic_test",
            "timeout": 500
        },
        {
            "playbookID": "CutTransformerTest"
        },
        {
            "integrations": "SCADAfence CNM",
            "playbookID": "SCADAfence_test"
        },
        {
            "integrations": "ProtectWise",
            "playbookID": "Protectwise-Test"
        },
        {
            "integrations": "WhatsMyBrowser",
            "playbookID": "WhatsMyBrowser-Test"
        },
        {

            "integrations": "BigFix",
            "playbookID": "BigFixTest"
        },
        {
            "integrations": "Lastline",
            "playbookID": "Lastline - testplaybook",
            "nightly": true
        },
        {
            "integrations": "epo",
            "playbookID": "Test Playbook McAfee ePO"
        },
        {
            "integrations": "activedir",
            "playbookID": "calculate_severity_-_critical_assets_-_test"
        },
        {
            "playbookID": "TextFromHTML_test_playbook"
        },
        {
            "playbookID": "PortListenCheck-test"
        },
        {
            "integrations": "ThreatExchange",
            "playbookID": "ThreatExchange-test"
        },
        {
            "integrations": "ThreatExchange",
            "playbookID": "extract_indicators_-_generic_-_test",
            "timeout": 240
        },
        {
            "integrations": "Joe Security",
            "playbookID": "JoeSecurityTestPlaybook",
            "timeout": 500,
            "nightly": true
        },
        {
            "integrations": "Joe Security",
            "playbookID": "JoeSecurityTestDetonation",
            "timeout": 2000,
            "nightly": true
        },
        {
            "integrations": "WildFire",
            "playbookID": "Wildfire Test"
        },
        {
            "integrations": "GRR",
            "playbookID": "grr_test",
            "nightly": true
        },
        {
            "integrations": "VirusTotal",
            "playbookID": "virusTotal-test-playbook",
            "nightly": true,
            "timeout": 1400
        },
        {
            "integrations": "Preempt",
            "playbookID": "Preempt Test"
        },
        {   "integrations": "Gmail",
            "playbookID": "get_original_email_-_gmail_-_test"
        },
        {
            "integrations": "EWS v2",
            "playbookID": "get_original_email_-_ews-_test"
        },
        {
            "integrations": ["EWS v2","EWS Mail Sender"],
            "playbookID": "EWS search-mailbox test",
            "timeout": 300
        },
        {
            "integrations": "PagerDuty v2",
            "playbookID": "PagerDuty Test"
        },
        {
            "playbookID": "test_delete_context"
        },
        {
            "playbookID": "GmailTest",
            "integrations": "Gmail"
        },
        {
            "playbookID": "Gmail Convert Html Test",
            "integrations": "Gmail"
        },
        {
            "playbookID": "TestParseCSV"
        },
        {
            "integrations": "Shodan",
            "playbookID": "ShodanTest"
        },
        {
            "playbookID": "Extract Indicators From File - test"
        },
        {
            "playbookID": "dedup_-_generic_-_test"
        },
        {
            "playbookID": "TestDedupIncidentsPlaybook"
        },
        {
            "playbookID": "TestDedupIncidentsByName"
        },
        {
            "integrations": "McAfee Advanced Threat Defense",
            "playbookID": "Test Playbook McAfee ATD",
            "timeout": 700
        },
        {
            "integrations": "McAfee Advanced Threat Defense",
            "playbookID": "Test Playbook McAfee ATD Upload File"
        },
        {
            "playbookID": "exporttocsv_script_test"
        },
        {
            "integrations": "Intezer",
            "playbookID": "Intezer Testing",
            "nightly": true,
            "timeout": 500
        },
        {
            "integrations": "FalconIntel",
            "playbookID": "CrowdStrike Falcon Intel v2"
        },
        {
          "playbookID": "ContextGetters_Test"
        },
        {
            "integrations": [
                "Mail Sender (New)",
                "google"
            ],
            "playbookID": "Mail Sender (New) Test"
        },
        {
            "playbookID": "buildewsquery_test"
        },
        {
            "integrations": "Rapid7 Nexpose",
            "playbookID": "nexpose_test",
            "timeout": 240
        },
        {
            "integrations": "EWS Mail Sender",
            "playbookID": "EWS Mail Sender Test"
        },
        {
            "integrations": "EWS Mail Sender",
            "playbookID": "EWS Mail Sender Test 2"
        },
        {
            "playbookID": "decodemimeheader_-_test"
        },
        {
            "integrations": "CVE Search",
            "playbookID": "cve_enrichment_-_generic_-_test"
        },
        {
            "playbookID": "test_url_regex"
        },
        {
            "integrations": "Skyformation",
            "playbookID": "TestSkyformation"
        },
        {
            "integrations": "okta",
            "playbookID": "okta_test_playbook",
            "timeout": 240
        },
        {
            "playbookID": "Test filters & transformers scripts"
        },
        {
            "integrations": "Salesforce",
            "playbookID": "SalesforceTestPlaybook"
        },
        {
            "integrations": "McAfee ESM-v10",
            "playbookID": "McAfeeESMTest",
            "timeout": 500
        },
        {
            "integrations": "GoogleSafeBrowsing",
            "playbookID": "Google Safe Browsing Test",
            "timeout": 240
        },
        {
            "integrations": "EWS v2",
            "playbookID": "EWSv2_empty_attachment_test"
        },
        {
            "integrations": "EWS v2",
            "playbookID": "EWS Public Folders Test"
        },
        {
            "playbookID": "TestWordFileToIOC",
            "timeout": 300
        },
        {
            "integrations": "Symantec Endpoint Protection V2",
            "playbookID": "SymantecEndpointProtection_Test"
        },
        {
            "integrations": "carbonblackprotection",
            "playbookID": "search_endpoints_by_hash_-_carbon_black_protection_-_test",
            "timeout": 500
        },
        {
            "playbookID": "process_email_-_generic_-_test",
            "timeout": 240
        },
        {
            "integrations": "activedir",
            "playbookID": "account_enrichment_-_generic_test"
        },
        {
            "integrations": "FalconHost",
            "playbookID": "search_endpoints_by_hash_-_crowdstrike_-_test",
            "timeout": 500
        },
        {
            "integrations": "FalconHost",
            "playbookID": "CrowdStrike Endpoint Enrichment - Test"
        },
        {
          "integrations": "FalconHost",
          "playbookID": "crowdstrike_falconhost_test"
        },
        {
            "integrations": "CrowdstrikeFalcon",
            "playbookID": "Test - CrowdStrike Falcon"
        },
        {
            "integrations": [
                "VirusTotal"
            ],
            "playbookID": "ip_enrichment_generic_test"
        },
        {
            "playbookID": "ExposeIncidentOwner-Test"
        },
        {
            "integrations": "OpenPhish",
            "playbookID": "email_test"
        },
        {
            "integrations": "VirusTotal",
            "playbookID": "domain_enrichment_generic_test"
        },
        {
            "integrations": "PostgreSQL",
            "playbookID": "PostgreSQL Test"
        },
        {
            "integrations": "google",
            "playbookID": "GsuiteTest"
        },
        {
            "integrations": "OpenPhish",
            "playbookID": "OpenPhish Test Playbook"
        },
        {
            "integrations": "RSA Archer",
            "playbookID": "Archer-Test-Playbook",
            "nightly": true
        },
        {
            "integrations": "jira",
            "playbookID": "Jira-Test"
        },
        {
            "integrations": "ipinfo",
            "playbookID": "IPInfoTest"
        },
        {
            "integrations": "jira",
            "playbookID": "VerifyHumanReadableFormat"
        },
        {
            "playbookID": "ExtractURL Test"
        },
        {
            "playbookID": "strings-test"
        },
        {
            "playbookID": "TestCommonPython"
        },
        {
            "playbookID": "TestFileCreateAndUpload"
        },
        {
            "playbookID": "TestIsValueInArray"
        },
        {
            "playbookID": "TestStringReplace"
        },
        {
            "playbookID": "TestHttpPlaybook"
        },
        {
            "integrations": "SplunkPy",
            "playbookID": "Splunk-Test"
        },
        {
            "integrations": "SplunkPy",
            "playbookID": "SplunkPySearch_Test"
        },
        {
            "integrations" : "McAfee NSM",
            "playbookID" : "McAfeeNSMTest",
            "timeout" : 400,
            "nightly": true
        },
        {
            "integrations": "PhishTank",
            "playbookID": "PhishTank Testing"
        },
        {
            "integrations": "McAfee Web Gateway",
            "playbookID": "McAfeeWebGatewayTest",
            "timeout" : 500
        },
        {
            "integrations": "TCPIPUtils",
            "playbookID": "TCPUtils-Test"
        },
        {
            "playbookID": "ProofpointDecodeURL-Test",
            "timeout": 300
        },
        {
            "playbookID": "listExecutedCommands-Test"
        },
        {
            "integrations": "Service Manager",
            "playbookID": "TestHPServiceManager",
            "timeout": 400
        },
        {
            "playbookID": "LanguageDetect-Test",
            "timeout": 300
        },
        {
            "integrations": "Forcepoint",
            "playbookID": "forcepoint test",
            "timeout": 500,
            "nightly": true
        },
        {
            "playbookID": "GeneratePassword-Test"
        },
        {
            "playbookID": "ZipFile-Test"
        },
        {
            "playbookID": "ExtractDomainTest"
        },
        {
            "playbookID": "Detonate File - Generic Test",
            "timeout": 500
        },
        {
            "playbookID": "Test-IsMaliciousIndicatorFound"
        },
        {
            "playbookID": "TestExtractHTMLTables"
        },
        {
            "integrations": "carbonblackliveresponse",
            "playbookID": "CarbonBlackLiveResponseTest",
            "nightly": true
        },
        {
            "playbookID": "TestSafeBreach",
            "integrations": "SafeBreach"
        },
        {
            "integrations": "urlscan.io",
            "playbookID": "urlscan_malicious_Test"
        },
        {
            "integrations": "EWS v2",
            "playbookID": "pyEWS_Test"
        },
        {

            "integrations": "Netskope",
            "playbookID": "Netskope Test"
        },
        {
            "integrations": "Cylance Protect v2",
            "playbookID": "Cylance Protect v2 Test"
        },
        {
            "integrations": "ReversingLabs Titanium Cloud",
            "playbookID": "ReversingLabsTCTest"
        },
        {
            "integrations": "ReversingLabs A1000",
            "playbookID": "ReversingLabsA1000Test"
        },
        {
            "integrations": "Demisto Lock",
            "playbookID": "DemistoLockTest"
        },
        {
            "playbookID": "test-domain-indicator",
            "timeout": 400
        },
        {
            "playbookID": "Cybereason Test",
            "integrations": "Cybereason",
            "timeout": 1200
        },
        {
            "integrations": "VirusTotal - Private API",
            "playbookID": "virusTotalPrivateAPI-test-playbook",
            "nightly": true
        },
        {
            "integrations": "VirusTotal - Private API",
            "playbookID": "File Enrichment - Virus Total Private API Test",
            "nightly": true
        },
        {
            "integrations": "Cisco Meraki",
            "playbookID": "Cisco-Meraki-Test"
        },
        {
            "integrations": "Tanium",
            "playbookID": "Tanium Test Playbook",
            "nightly": true,
            "timeout": 1200
        },
        {
            "integrations": "Recorded Future",
            "playbookID": "Recorded Future Test",
            "nightly": true
        },
        {
            "integrations": "Microsoft Graph",
            "playbookID": "Microsoft Graph Test"
        },
        {
            "integrations": "RedLock",
            "playbookID": "RedLockTest",
            "nightly": true
        },
        {
            "integrations": "Symantec Messaging Gateway",
            "playbookID": "Symantec Messaging Gateway Test"
        },
        {
            "integrations": "ThreatConnect",
            "playbookID": "test-ThreatConnect"
        },
        {
            "integrations": "VxStream",
            "playbookID": "VxStream Test",
            "nightly": true
        },
        {
            "integrations":"Cylance Protect",
            "playbookID": "get_file_sample_by_hash_-_cylance_protect_-_test",
            "timeout": 240
        },
        {
            "integrations": "Cylance Protect",
            "playbookID": "endpoint_enrichment_-_generic_test"
        },
        {
            "integrations": "QRadar",
            "playbookID": "test_Qradar"
        },
        {
            "integrations": "VMware",
            "playbookID": "VMWare Test"
        },
        {
            "integrations": "Anomali ThreatStream",
            "playbookID": "Anomali_ThreatStream_Test"
        },
        {
            "integrations": "Farsight DNSDB",
            "playbookID": "DNSDBTest"
        },
        {
            "integrations": "carbonblack-v2",
            "playbookID": "CarbonBlackResponseTest"
        },
        {
            "integrations": "Cisco Umbrella Investigate",
            "playbookID": "Cisco Umbrella Test"
        },
        {
            "integrations": "icebrg",
            "playbookID": "Icebrg Test",
            "timeout" : 500
        },
        {
            "integrations": "Symantec MSS",
            "playbookID": "SymantecMSSTest"
        },
        {
            "integrations": "Remedy AR",
            "playbookID": "Remedy AR Test"
        },
        {
            "integrations": "McAfee Active Response",
            "playbookID": "McAfee-MAR_Test",
            "timeout": 700
        },
        {
            "integrations": "McAfee Threat Intelligence Exchange",
            "playbookID": "McAfee-TIE Test",
            "timeout": 700
        },
        {
            "integrations": "ArcSight Logger",
            "playbookID": "ArcSight Logger test"
        },
        {
            "integrations": "ArcSight ESM v2",
            "playbookID": "ArcSight ESM v2 Test"
        },
        {
            "integrations": "ArcSight ESM v2",
            "playbookID": "test Arcsight - Get events related to the Case"
        },
        {
            "integrations": "XFE",
            "playbookID": "XFE Test",
            "timeout": 140,
            "nightly": true
        },
        {
            "integrations": "McAfee Threat Intelligence Exchange",
            "playbookID": "search_endpoints_by_hash_-_tie_-_test",
            "timeout": 500
        },
        {
            "integrations": "iDefense",
            "playbookID": "iDefenseTest",
            "timeout": 300
        },
        {
            "integrations": "AbuseIPDB",
            "playbookID": "AbuseIPDB Test",
            "nightly": true
        },
        {
            "integrations": "AbuseIPDB",
            "playbookID": "AbuseIPDB PopulateIndicators Test",
            "nightly": true
        },
        {
            "integrations" : "jira",
            "playbookID" : "JiraCreateIssue-example-test"
        },
        {
            "integrations": "LogRhythm",
            "playbookID": "LogRhythm-Test-Playbook",
            "timeout": 200
        },
        {
            "integrations": "FireEye HX",
            "playbookID": "FireEye HX Test"
        },
        {
            "integrations": "Phish.AI",
            "playbookID": "PhishAi-Test"
        },
        {
            "integrations": "Phish.AI",
            "playbookID": "Test-Detonate URL - Phish.AI"
        },
        {
            "integrations": "Centreon",
            "playbookID": "Centreon-Test-Playbook"
        },
        {
            "playbookID": "ReadFile test"
        },
        {
            "integrations": "TruSTAR",
            "playbookID": "TruSTAR Test"
        },
        {
            "integrations": "AlphaSOC Wisdom",
            "playbookID": "AlphaSOC-Wisdom-Test"
        },
        {
            "integrations": "Jask",
            "playbookID": "Jask_Test"
        },
        {
            "integrations": "Qualys",
            "playbookID": "Qualys-Test",
            "nightly": true
        },
        {
            "integrations": "Whois",
            "playbookID": "whois_test"
        },
        {
            "integrations": "RSA NetWitness Endpoint",
            "playbookID": "NetWitness Endpoint Test"
        },
        {
            "integrations": "Check Point Sandblast",
            "playbookID": "Sandblast_malicious_test"
        },
        {
            "playbookID": "TestMatchRegex"
        },
        {
            "integrations": "ActiveMQ",
            "playbookID": "ActiveMQ Test"
        },
        {
            "playbookID": "RegexGroups Test"
        },
        {
            "integrations": "Cisco pxGrid ISE",
            "playbookID": "cisco-ise-test-playbook"
        },
        {
            "integrations": "RSA NetWitness v11.1",
            "playbookID": "RSA NetWitness Test"
        },
        {
            "integrations": "Rasterize",
            "playbookID": "RasterizeImageTest"
        },
        {
            "playbookID": "ExifReadTest"
        },
        {
          "integrations": "Cuckoo Sandbox",
          "playbookID": "CuckooTest",
          "timeout": 700
        },
        {
            "integrations" : "VxStream",
            "playbookID" : "Test-Detonate URL - Crowdstrike",
            "timeout" : 1200
        },
        {
           "playbookID": "Detonate File - Generic Test",
           "timeout": 2000,
           "nightly": true,
           "integrations": [
             "VxStream",
             "McAfee Advanced Threat Defense",
             "WildFire",
             "Lastline"
           ]
        },
        {
            "playbookID": "STIXParserTest"
        },
        {
           "playbookID": "Detonate URL - Generic Test",
           "timeout": 2000,
           "nightly": true,
           "integrations": [
             "McAfee Advanced Threat Defense",
             "VxStream",
             "Lastline"
           ]
        },
        {
            "playbookID": "ReadPDFFile-Test"
        },
        {
            "integrations": [
                "VirusTotal",
                "urlscan.io",
                "activedir"
            ],
            "playbookID": "entity_enrichment_generic_test",
            "timeout": 240
        },
        {
            "integrations": [
                "FalconHost",
                "McAfee Threat Intelligence Exchange",
                "carbonblackprotection",
                "carbonblack"
            ],
            "playbookID": "search_endpoints_by_hash_-_generic_-_test",
            "timeout": 500
        },
        {
            "integrations": "Zscaler",
            "playbookID": "Zscaler Test",
            "nightly": true
        },
        {
            "playbookID": "DemistoUploadFileToIncident Test",
            "integrations": "Demisto REST API"

        },
        {
            "playbookID": "MaxMind Test",
            "integrations": "MaxMind GeoIP2"

        },
        {
            "playbookID": "Test_Sagemaker",
            "integrations": "AWS Sagemaker"

        },
        {
            "playbookID": "Phishing test - attachment",
            "timeout": 600,
            "nightly": true,
            "integrations": [
                "EWS Mail Sender",
                "Pwned",
                "Demisto REST API",
                "Palo Alto Minemeld"
            ]
        },
        {
            "playbookID": "Phishing test - Inline",
            "timeout": 500,
            "nightly": true,
            "integrations": [
                "EWS Mail Sender",
                "Pwned",
                "Demisto REST API",
                "Palo Alto Minemeld"
            ]
        },
        {
            "integrations": "duo",
            "playbookID": "DUO Test Playbook"
        },
        {
            "playbookID": "SLA Scripts - Test"
        },
        {
            "playbookID": "PcapHTTPExtractor-Test"
        },
        {
            "playbookID": "Ping Test Playbook"
        },
        {
            "playbookID": "Active Directory Test",
            "integrations": "Active Directory Query v2"

        },
        {
            "integrations": "mysql",
            "playbookID": "MySQL Test"
        },
        {
            "integrations": "Phishme Intelligence",
            "playbookID": "Test - PhishMe Intelligence"
        },
        {
            "integrations": "Google Resource Manager",
            "playbookID": "GoogleResourceManager-Test",
            "timeout": 500,
            "nightly": true
        },
        {
            "integrations": "Freshdesk",
            "playbookID": "Freshdesk-Test",
            "timeout": 500,
            "nightly": true
        },
        {
            "playbookID": "Autoextract - Test"
        },
        {
            "playbookID": "FilterByList - Test"
        },
        {
            "integrations": "Kafka V2",
            "playbookID": "Kafka Test"
        },
        {
            "integrations": "McAfee Active Response",
            "playbookID": "Endpoint data collection test",
            "timeout": 500
        },
        {
            "integrations": "McAfee Active Response",
            "playbookID": "MAR - Endpoint data collection test"
        },
        {

            "integrations": "DUO Admin",
            "playbookID": "DuoAdmin API test playbook"
        },
        {
            "playbookID": "TestShowScheduledEntries"
        },
        {
            "integrations": "Symantec Advanced Threat Protection",
            "playbookID": "Symantec ATP Test"

        },
        {
            "playbookID": "CheckDockerImageAvailableTest"
        },
        {
            "playbookID": "ExtractDomainFromEmailTest"
        },
        {
            "integrations": "VirusTotal",
            "playbookID": "File Enrichment - Generic Test"
        },
        {
<<<<<<< HEAD
            "integrations": "Symantec Deepsight Intelligence",
            "playbookID": "Symantec Deepsight Test"
=======
            "playbookID": "EmailReputationTest",
            "integrations": "Pwned"
        },
        {
            "playbookID": "ExtractDomainFromEmailTest"
>>>>>>> bc8dfb70
        }
    ],
    "skipped_tests": {
        "entity_enrichment_generic_test": "Need to check the reason for skipping",
        "search_endpoints_by_hash_-_generic_-_test": "Need to check the reason for skipping",
        "ArcSight Logger test": "Possibly outdated API calls",
        "Qualys-Test": "Need to check the reason for skipping",
        "Microsoft Graph Test": "DB is missing alerts to test on - in work of DevOps",
        "TruSTAR Test": "The test runs even when not supposed to, which causes its quota to run out",
        "GsuiteTest": "error was fixed only on server master and not on ",
        "TestDedupIncidentsByName": "skipped on purpose - this is part of the TestDedupIncidentsPlaybook - no need to execute separately as a test",
        "GmailTest": "Gmail test is failing on gmail-list-users command (issue 15571)",
        "TestSafeBreach": "Instance configuration change causes test failure (issue 15909)",
        "Test-IsMaliciousIndicatorFound": "Unstable test (issue 15940)",
        "JoeSecurityTestDetonation": "command joe-download-report fails (issue 16118)"
    },
    "skipped_integrations": {
      "_comment": "~~~ NO INSTANCE - will not be resolved ~~~",
        "FortiGate": "License expired, and not going to get one (issue 14723)",
        "Attivo Botsink": "no instance, not going to get it",
        "VMware": "no License, and probably not going to get it",
        "AWS Sagemaker": "License expired, and probably not going to get it",
        "Symantec MSS": "No instance, probably not going to get it (issue 15513)",


      "_comment": "~~~ INSTANCE ISSUES ~~~",
        "Jask": "Cannot access instance token not valid (issue 12900)",
        "Skyformation": "Server installed by skyformation is down, waiting on reply (issue 14311)",
        "Dell Secureworks": "Instance locally installed on @liorblob PC",
        "MimecastV2": "Several issues with instance",
        "Netskope": "instance is down",
        "Farsight DNSDB": "No instance (issue 15512)",
        "Service Manager": "Expired license",
        "carbonblackprotection": "License expired",
        "icebrg": "Requires BD (issue 14312)",
        "Freshdesk": "Trial account expired",
        "Threat Grid": "instance problem (issue 16197)",
        "Kafka V2": "Can not connect to instance from remote",
        "Check Point Sandblast": "No access (issue 15948)",
        "IntSights": "Account Expired (issue #16351)",
        "Remedy AR": "getting 'Not Found' in test button",
        "XFE": "License expired",
        "RedLock": "Credentials and API problems (issue 15493)",
        "Salesforce": "User and password expired (issue 15901)",

      "_comment": "~~~ UNSTABLE ~~~",
        "ServiceNow": "Instance goes to hibernate every few hours",
        "Signal Sciences WAF": "API problems, not returning the correct data",
        "Tanium": "Instance is not stable (issue 15497)",
        "Whois": "Host periodically bans connection",
        "Tenable.sc": "unstable instance",

      "_comment": "~~~ OTHER ~~~",
        "iDefense": "DevOps investigation",
        "RSA NetWitness Endpoint": "Instance is down, waiting for devops to rebuild",
        "BitDam": "Changes in service (issue #16247)",

      "_comment": "~~~ QUOTA ISSUES ~~~",
        "Lastline": "Out of quota",
        "Google Resource Manager": "Cannot create projects because have reached alloted quota",
        "Joe Security": "Monthly quota exceeded, remove from skipped on or after April 1st"
    },
    "nigthly_integrations": [
        "Lastline",
        "TruSTAR"
    ],
    "unmockable_integrations": {
        "Palo Alto Minemeld": "Pending check: issue 16072",
        "PagerDuty v2": "Integration requires SSL",
        "Autofocus": "JS integration, problem listed in issue 15544",
        "Panorama": "Pending check: issue 16122",
        "RTIR": "Pending check: issue 16072",
        "GRR": "Pending check: issue 16072",
        "PageDuty": "Pending check: issue 16072",
        "carbonblackliveresponse": "Pending check: issue 16072",
        "RecordedFuture": "Pending check: issue 16072",
        "AbuseIPDB": "Pending check: issue 16072",
        "FireEye HX": "Pending check: issue 16072",
        "EWS Mail Sender": "Inconsistent test (playback fails, record succeeds)",
        "EWS v2": "Inconsistent test (playback fails, record succeeds)",
        "Alexa Rank Indicator": "Integration should never use proxy",
        "Pwned": "Integration has no proxy checkbox",
        "Luminate": "Integration has no proxy checkbox",
        "dnstwist": "Integration has no proxy checkbox",
        "PagerDuty v2": "Integration has no proxy checkbox",
        "CVE Search": "Integration has no proxy checkbox",
        "Shodan": "Integration has no proxy checkbox",
        "Gmail": "Integration has no proxy checkbox",
        "OpenPhish": "JS integration, problem listed in this issue https://github.com/demisto/etc/issues/15544",
        "VxStream": "JS integration, problem listed in this issue https://github.com/demisto/etc/issues/15544. Detonate URL: Large mock file.",
        "ThreatExchange": "JS integration, problem listed in this issue https://github.com/demisto/etc/issues/15544",
        "wildfire": "JS integration, problem listed in this issue https://github.com/demisto/etc/issues/15544",
        "FalconHost": "JS integration, problem listed in this issue https://github.com/demisto/etc/issues/15544",
        "VirusTotal": "JS integration, problem listed in this issue https://github.com/demisto/etc/issues/15544",
        "carbonblack-v2": "JS integration, problem listed in this issue https://github.com/demisto/etc/issues/15544",
        "PhishTank": "Pending merge of branch proxy-unsecure-checks",
        "Cisco Meraki": "Pending merge of branch proxy-unsecure-checks",
        "epo": "Pending merge of branch proxy-unsecure-checks",
        "FalconIntel": "Pending merge of branch proxy-unsecure-checks",
        "ipinfo": "Pending merge of branch proxy-unsecure-checks",
        "RSA NetWitness Packets and Logs": "Pending merge of branch proxy-unsecure-checks",
        "SNDBOX": "Pending merge of branch proxy-unsecure-checks",
        "GoogleSafeBrowsing": "Pending merge of branch proxy-unsecure-checks",
        "BigFix": "Pending merge of branch proxy-unsecure-checks",
        "Cisco Umbrella Investigate": "Pending merge of branch proxy-unsecure-checks",
        "InfoArmor VigilanteATI": "Pending merge of branch proxy-unsecure-checks",
        "Rapid7 Nexpose": "Pending merge of branch proxy-unsecure-checks",
        "urlscan.io": "Pending merge of branch proxy-unsecure-checks",
        "Threat Grid": "Pending merge of branch proxy-unsecure-checks",
        "OTRS": "Pending merge of branch proxy-unsecure-checks",
        "McAfee Advanced Threat Defense": "Pending merge of branch proxy-unsecure-checks",
        "Preempt": "Insecure has a non empty default value, will require fixing and merging",
        "QRadar": "Insecure and proxy have a non empty default value, will require fixing and merging",
        "Cybereason": "Insecure has a non empty default value, will require fixing and merging",
        "Cuckoo Sandbox": "Proxy has a non empty default value, will require fixing and merging",
        "Phishme Intelligence": "Proxy has a non empty default value, will require fixing and merging",
        "HashiCorp Vault": "Test fails with mock - need to test without mock",
        "google": "'unsecure' parameter not working",
        "Check Point Sandblast": "Test fails with mock - need to test without mock",
        "Anomali ThreatStream": "'proxy' parameter not working",
        "Active Directory Query v2": "Checking",
        "MaxMind GeoIP2": "Checking",
        "AlphaSOC Wisdom": "Checking",
        "Phish.AI": "Checking",
        "jira": "Checking",
        "ArcSight ESM v2": "Checking",
        "Cylance Protect": "Checking",
        "ReversingLabs A1000": "Checking",
        "ReversingLabs Titanium Cloud": "No Unsecure checkbox. proxy trying to connect when disabled.",
        "Cylance Protect v2": "Checking",
        "SafeBreach": "Checking",
        "Symantec Endpoint Protection V2": "Checking",
        "McAfee ESM-v10": "Checking",
        "Salesforce": "Checking",
        "okta": "Checking",
        "WildFire": "Checking",
        "WhatsMyBrowser": "Checking",
        "Check Point": "Checking",
        "Awake Security": "Checking",
        "CIRCL": "Checking",
        "Thinkst Canary": "Checking",
        "Cymon": "Checking",
        "SplunkPy": "Checking",
        "Symantec Advanced Threat Protection": "Checking",
        "ProtectWise": "Nightly - Checking",
        "Tenable.io": "Nightly - Checking",
        "google-vault": "Nightly - Checking",
        "Intezer": "Nightly - Checking",
        "RSA Archer": "Nightly - Checking",
        "McAfee NSM": "Nightly - Checking",
        "Forcepoint": "Nightly - Checking",
        "RedCanary": "Nightly - Checking",
        "McAfee Active Response": "Nightly - Checking",
        "Whois": "Integration socks proxy on tcp connection not http/s",
        "SCADAfence CNM": "might be dynamic test",
        "Recorded Future": "might be dynamic test",
        "QRadar": "might be dynamic test",
        "Centreon": "might be dynamic test",
        "Cisco pxGrid ISE": "might be dynamic test",
        "RSA NetWitness v11.1": "might be dynamic test",
        "Zscaler": "might be dynamic test",
        "Whois": "Integration socks proxy on tcp connection not http/s"
    }
}<|MERGE_RESOLUTION|>--- conflicted
+++ resolved
@@ -1173,16 +1173,15 @@
             "playbookID": "File Enrichment - Generic Test"
         },
         {
-<<<<<<< HEAD
+            "playbookID": "EmailReputationTest",
+            "integrations": "Pwned"
+        },
+        {
             "integrations": "Symantec Deepsight Intelligence",
             "playbookID": "Symantec Deepsight Test"
-=======
-            "playbookID": "EmailReputationTest",
-            "integrations": "Pwned"
         },
         {
             "playbookID": "ExtractDomainFromEmailTest"
->>>>>>> bc8dfb70
         }
     ],
     "skipped_tests": {
