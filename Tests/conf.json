--- conflicted
+++ resolved
@@ -603,10 +603,10 @@
             "nightly": true
         },
         {
-<<<<<<< HEAD
             "integrations": "Whois New",
             "playbookID": "whois_test"
-=======
+        },
+        {
             "integrations": "RSA NetWitness Endpoint",
             "playbookID": "NetWitness Endpoint Test"
         },
@@ -669,7 +669,6 @@
                 "VirusTotal - Private API",
                 "Demisto REST API"
             ]
->>>>>>> 33e60922
         },
         {
             "integrations": [
