{
    "testTimeout": 160,
    "testInterval": 20,
    "tests": [
        {
          "playbookID": "Test filters & transformers scripts"
        },
        {
            "integrations": "EWS v2",
            "playbookID": "pyEWS_Test"
        },
        {
            "integrations": "McAfee ESM-v10",
            "playbookID": "McAfeeESMTest",
            "timeout": 500
        },
        {
            "integrations": "GoogleSafeBrowsing",
            "playbookID": "Google Safe Browsing Test",
            "timeout": 240
        },
        {
<<<<<<< HEAD
            "playbookID": "File Enrichment - Generic Test"
        },
        {
            "integrations": "Anomali ThreatStream",
            "playbookID": "Anomali_ThreatStream_Test"
        },
        {
=======
>>>>>>> 283ed0f2
            "playbookID": "TestWordFileToIOC",
            "timeout": 300
        },
        {
            "integrations": "Symantec Endpoint Protection",
            "playbookID": "sep_-_test_endpoint_search"
        },
        {
            "integrations": [
                "AlienVault OTX",
                "urlscan.io"
            ],
            "playbookID": "url_enrichment_-_generic_test",
            "timeout": 500
        },
        {
            "integrations": {
                "name": "carbonblackprotection",
                "byoi": false
            },
            "playbookID": "search_endpoints_by_hash_-_carbon_black_protection_-_test",
            "timeout": 240
        },
        {
            "playbookID": "process_email_-_generic_-_test",
            "timeout": 240
        },
        {
            "integrations": {
                "name": "carbonblack",
                "byoi": false
            },
            "playbookID": "search_endpoints_by_hash_-_carbon_black_response_-_test",
            "timeout": 240
        },
        {
            "integrations":"Cylance Protect",
            "playbookID": "get_file_sample_by_hash_-_cylance_protect_-_test",
            "timeout": 240
        },
        {
            "integrations": {
                "name": "carbonblack",
                "byoi": false
            },
            "playbookID": "get_file_sample_by_hash_-_carbon_black_enterprise_Response_-_test"
        },
        {
            "integrations": "ThreatExchange",
            "playbookID": "extract_indicators_-_generic_-_test",
            "timeout": 240
        },
        {
            "integrations": {
                "name": "activedir",
                "byoi": false
            },
            "playbookID": "account_enrichment_-_generic_test"
        },
        {
            "integrations": {
                "name": "carbonblack",
                "byoi": false
            },
            "playbookID": "block_endpoint_-_carbon_black_response_-_test"
        },
        {
            "integrations": "FalconHost",
            "playbookID": "search_endpoints_by_hash_-_crowdstrike_-_test"
        },
        {
            "integrations": "FalconHost",
            "playbookID": "crowdstrike_endpoint_enrichment_-_test"
        },
        {
          "integrations": "AlienVault OTX",
          "playbookID": "ip_enrichment_generic_test"
        },
        {
            "integrations": "Cylance Protect",
            "playbookID": "endpoint_enrichment_-_generic_test"
        },
        {
            "playbookID": "ExposeIncidentOwner-Test"
        },
        {
            "integrations": "OpenPhish",
            "playbookID": "email_test"
        },
        {
            "integrations": [],
            "playbookID": "Test CommonServer"
        },
        {
          "integrations": "AlienVault OTX",
          "playbookID": "domain_enrichment_generic_test"
        },
        {
            "integrations": "PostgreSQL",
            "playbookID": "PostgreSQL Test"
        },
        {
            "integrations": "Qualys",
            "playbookID": "Qualys-Test"
        },
        {
            "integrations": {
                "name": "google",
                "byoi": false
            },
            "playbookID": "GsuiteTest"
        },
        {
            "integrations": "OpenPhish",
            "playbookID": "OpenPhish Test Playbook"
        },
        {
            "integrations": "RSA Archer",
            "playbookID": "Archer-Test-Playbook",
            "nightly": true
        },
        {
            "integrations": "ThreatExchange",
            "playbookID": "ThreatExchange-test"
        },
        {
            "integrations": "jira",
            "playbookID": "Jira-Test"
        },
        {
            "integrations": "ThreatConnect",
            "playbookID": "test-ThreatConnect"
        },
        {
            "integrations": "ipinfo",
            "playbookID": "IPInfoTest"
        },
        {
            "integrations": "jira",
            "playbookID": "VerifyHumanReadableFormat"
        },
        {
            "playbookID": "ExtractURL Test"
        },
        {
            "playbookID": "TestCommonPython"
        },
        {
            "playbookID": "TestFileCreateAndUpload"
        },
        {
            "playbookID": "TestIsValueInArray"
        },
        {
            "playbookID": "TestStringReplace"
        },
        {
            "playbookID": "TestHttpPlaybook"
        },
        {
            "integrations": "SplunkPy",
            "playbookID": "Splunk-Test"
        },
        {
            "integrations" : "McAfee NSM",
            "playbookID" : "McAfeeNSMTest",
            "timeout" : 400,
            "nightly": true
        },
        {
            "integrations": "PhishTank",
            "playbookID": "PhishTank Testing"
        },
        {
            "integrations": "McAfee Web Gateway",
            "playbookID": "McAfeeWebGatewayTest",
            "timeout" : 500
        },
        {
            "integrations": "TCPIPUtils",
            "playbookID": "TCPUtils-Test"
        },
        {
            "playbookID": "ProofpointDecodeURL-Test",
            "timeout": 300,
            "interval": 20
        },
        {
            "playbookID": "listExecutedCommands-Test"
        },
        {
            "integrations": "Service Manager",
            "playbookID": "TestHPServiceManager",
            "timeout": 400
        },
        {
            "playbookID": "LanguageDetect-Test",
            "timeout": 300
        },
        {
            "integrations": "Forcepoint",
            "playbookID": "forcepoint test",
            "timeout": 500,
            "nightly": true
        },
        {
            "playbookID": "GeneratePassword-Test"
        }, 
        {
            "playbookID": "ZipFile-Test"
        },
        {
            "playbookID": "ExtractDomainTest"
        },
        {
            "playbookID": "Detonate File - Generic Test",
            "timeout": 500
        },
        {
            "playbookID": "Test-IsMaliciousIndicatorFound"
        },
        {
            "playbookID": "TestExtractHTMLTables"
        }
    ],
    "skipped": [
        {
            "integrations": "Cisco Umbrella Investigate",
            "playbookID": "Cisco-Umbrella-Test"
        },
        {
            "integrations": "icebrg",
            "playbookID": "Icebrg Test",
            "timeout" : 500
        },
        {
            "integrations": "Symantec MSS",
            "playbookID": "SymantecMSSTest"
        },
        {
            "integrations": "Joe Security",
            "playbookID": "JoeSecurityTestPlaybook",
            "timeout": 500
        },
        {
            "playbookID": "TestParseCSV"
        },
        {
            "integrations": "VMware",
            "playbookID": "VMWare Test"
        },
        {
            "integrations": [
              "AlienVault OTX",
              {
                "name": "activedir",
                "byoi": false
              }],
            "playbookID": "entity_enrichment_generic_test",
            "timeout": 240
        },
        {
            "integrations": [
                "AlienVault OTX",
                "urlscan.io"
            ],
            "playbookID": "url_enrichment_-_generic_test",
            "timeout": 400
        },
        {
            "integrations": "VxStream",
            "playbookID": "VxStream Test"
        },
        {
            "integrations": "Remedy AR",
            "playbookID": "Remedy AR Test"
        },
        {
            "integrations": "McAfee Active Response",
            "playbookID": "McAfee-MAR_Test"
        },
        {
            "integrations": "McAfee Threat Intelligence Exchange",
            "playbookID": "McAfee-TIE Test"
        },
        {
            "integrations": "Tanium",
            "playbookID": "Tanium Demo Playbook",
            "nightly": true,
            "timeout": 1200
        },
        {
            "integrations": "ArcSight Logger",
            "playbookID": "ArcSight Logger test"
        },
        {
            "integrations": "XFE",
            "playbookID": "XFE Test",
            "timeout": 140,
            "nightly": true
        },
        {
            "playbookID": "File Enrichment - Generic Test"
        },
        {
            "integrations": [
                "FalconHost",
                "McAfee Threat Intelligence Exchange",
                {
                    "name": "carbonblackprotection",
                    "byoi": false
                }
            ],
            "playbookID": "search_endpoints_by_hash_-_generic_-_test",
            "timeout": 240
        },
        {
            "integrations": "McAfee Threat Intelligence Exchange",
            "playbookID": "search_endpoints_by_hash_-_tie_-_test",
            "timeout": 240
        },
        {
            "integrations": {
                "name": "carbonblack",
                "byoi": false
            },
            "playbookID": "CB-Response-Test",
            "nightly": true
        },
        {
            "integrations": "iDefense",
            "playbookID": "iDefenseTest",
            "timeout": 300
        }
    ]
}<|MERGE_RESOLUTION|>--- conflicted
+++ resolved
@@ -20,7 +20,6 @@
             "timeout": 240
         },
         {
-<<<<<<< HEAD
             "playbookID": "File Enrichment - Generic Test"
         },
         {
@@ -28,8 +27,6 @@
             "playbookID": "Anomali_ThreatStream_Test"
         },
         {
-=======
->>>>>>> 283ed0f2
             "playbookID": "TestWordFileToIOC",
             "timeout": 300
         },
