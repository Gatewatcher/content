{
    "testTimeout": 160,
    "testInterval": 20,
    "tests": [
        {
            "integrations": "nmap",
            "playbookID": "Nmap - Test"
        },
        {
            "integrations": "AutoFocus V2",
            "playbookID": "Autofocus Query Samples, Sessions and Tags Test Playbook",
            "fromversion": "4.5.0",
            "timeout": 500
        },
        {
            "integrations": "ThreatQ v2",
            "playbookID": "ThreatQ - Test"
        },
        {
            "integrations": "AttackIQFireDrill",
            "playbookID": "AttackIQ - Test"
        },
        {
            "integrations": "ZeroFox",
            "playbookID": "ZeroFox-Test",
            "fromversion": "4.1.0"
        },
        {
            "integrations": "AWS - SQS",
            "playbookID": "fd93f620-9a2d-4fb6-85d1-151a6a72e46d"
        },
        {
            "integrations": "SlackV2",
            "playbookID": "Slack Test Playbook",
            "fromversion": "5.0.0"
        },
        {
            "integrations": "Cortex XDR - IR",
            "playbookID": "Test XDR Playbook",
            "fromversion": "4.1.0"
        },
        {
            "integrations": "MicrosoftGraphMail",
            "playbookID": "MicrosoftGraphMail-Test",
            "instance_names": "ms_graph_mail_dev"
        },
        {
            "integrations": "MicrosoftGraphMail",
            "playbookID": "MicrosoftGraphMail-Test",
            "instance_names": "ms_graph_mail_prod"
        },
        {
            "integrations": "Cloaken",
            "playbookID": "Cloaken-Test"
        },
        {
            "integrations": "Uptycs",
            "playbookID": "TestUptycs"
        },
        {
            "integrations": "ThreatX",
            "playbookID": "ThreatX-test"
        },
        {
            "integrations": "AlienVault OTX",
            "playbookID": "AlienVaultOTX Test"
        },
        {
            "integrations": "Cofense Triage",
            "playbookID": "Cofense Triage Test"
        },
        {
            "integrations": "Minerva Labs Anti-Evasion Platform",
            "playbookID": "Minerva Test playbook"
        },
        {
            "integrations": "CheckPhish",
            "playbookID": "CheckPhish-Test"
        },
        {
            "integrations": "Symantec Management Center",
            "playbookID": "SymantecMC_TestPlaybook"
        },
        {
            "integrations": "Tufin",
            "playbookID": "Tufin Test"
        },
        {
            "integrations": "Looker",
            "playbookID": "Test-Looker"
        },
        {
            "integrations": "Vertica",
            "playbookID": "Vertica Test"
        },
        {
            "integrations": "Server Message Block (SMB)",
            "playbookID": "SMB test"
        },
        {
            "playbookID": "TestAwsEC2GetPublicSGRules-Test"
        },
        {
            "playbookID": "TestParseEmailHeaders"
        },
        {
            "playbookID": "TestParseEmailFile-deprecated-script"
        },
        {
            "integrations": "RSA NetWitness Packets and Logs",
            "playbookID": "rsa_packets_and_logs_test"
        },
        {
            "playbookID": "test_similar_incidents"
        },
        {
            "playbookID": "autofocus_test",
            "integrations": "Autofocus"
        },
        {
            "playbookID": "CheckpointFW-test",
            "integrations": "Check Point"
        },
        {
            "playbookID": "RegPathReputationBasicLists_test"
        },
        {
            "playbookID": "EmailDomainSquattingReputation-Test"
        },
        {
            "playbookID": "RandomStringGenerateTest"
        },
        {
            "playbookID": "DocumentationTest",
            "integrations": "ipinfo"
        },
        {
            "playbookID": "playbook-checkEmailAuthenticity-test"
        },
        {
            "playbookID": "HighlightWords_Test"

        },
        {
            "playbookID": "StringContainsArray_test"
        },
        {
            "integrations": "Fidelis Elevate Network",
            "playbookID": "Fidelis-Test"
        },
        {
            "integrations": "AWS - ACM",
            "playbookID": "ACM-Test"
        },
        {
            "integrations": "Thinkst Canary",
            "playbookID": "CanaryTools Test"
        },
        {
            "integrations": "ThreatMiner",
            "playbookID": "ThreatMiner-Test"
        },
        {
            "playbookID": "StixCreator-Test"
        },
        {
            "playbookID": "CompareIncidentsLabels-test-playbook"
        },
        {
            "integrations": "Have I Been Pwned? V2",
            "playbookID": "Pwned v2 test"
        },
        {
            "integrations": "Alexa Rank Indicator",
            "playbookID": "Alexa Test Playbook"
        },
        {
            "playbookID": "UnEscapeURL-Test"
        },
        {
            "playbookID": "UnEscapeIPs-Test"
        },
        {
            "playbookID": "ExtractDomainFromUrlAndEmail-Test"
        },
        {
            "playbookID": "ConvertKeysToTableFieldFormat_Test"
        },
        {
            "integrations": "CVE Search",
            "playbookID": "cveReputation Test"
        },
        {
            "integrations": "HashiCorp Vault",
            "playbookID": "hashicorp_test"
        },
        {
            "integrations": "AWS - Athena - Beta",
            "playbookID": "Beta-Athena-Test"
        },
        {
            "integrations": "BeyondTrust Password Safe",
            "playbookID": "BeyondTrust-Test"
        },
        {
            "integrations": "Dell Secureworks",
            "playbookID": "secureworks_test"
        },
        {
            "integrations": "ServiceNow",
            "playbookID": "servicenow_test_new"
        },
        {
            "integrations": "ExtraHop",
            "playbookID": "ExtraHop-Test"
        },
        {
            "playbookID": "Test CommonServer"
        },
        {
            "integrations": "CIRCL",
            "playbookID": "CirclIntegrationTest"
        },
        {
            "integrations": "MISP V2",
            "playbookID": "MISP V2 Test"
        },
        {
            "playbookID": "test-LinkIncidentsWithRetry"
        },
        {
            "playbookID": "CopyContextToFieldTest"
        },
        {
            "integrations": "OTRS",
            "playbookID": "OTRS Test",
            "fromversion": "4.1.0"
        },
        {
            "integrations": "Attivo Botsink",
            "playbookID": "AttivoBotsinkTest"
        },
        {
            "playbookID": "CreatePhishingClassifierMLTest",
            "timeout" : 2400
        },
        {
            "integrations": "Cymon",
            "playbookID": "playbook-Cymon_Test"
        },
        {
            "integrations": "FortiGate",
            "playbookID": "Fortigate Test"
        },
        {
            "playbookID": "FormattedDateToEpochTest"
        },
        {
            "integrations": "SNDBOX",
            "playbookID": "SNDBOX_Test"
        },
        {
            "integrations": "SNDBOX",
            "playbookID": "Detonate File - SNDBOX - Test",
            "timeout": 2400,
            "nightly": true
        },
        {
            "integrations": "VxStream",
            "playbookID": "Detonate File - HybridAnalysis - Test",
            "timeout": 2400
        },
        {
            "playbookID": "WordTokenizeTest"
        },
        {
            "integrations": "Awake Security",
            "playbookID": "awake_security_test_pb"
        },
        {
          "integrations": "Tenable.sc",
          "playbookID": "tenable-sc-test",
          "timeout": 240,
          "nightly": true
        },
        {
            "integrations": "MimecastV2",
            "playbookID": "Mimecast test"
        },
        {
            "playbookID": "CreateEmailHtmlBody_test_pb",
            "fromversion": "4.1.0"
        },
        {
          "playbookID": "ReadPDFFile-Test"
        },
        {
            "playbookID": "ReadPDFFileV2-Test"
        },
        {
          "playbookID": "JSONtoCSV-Test"
        },
        {
            "integrations": "Panorama",
            "instance_names": "palo_alto_firewall",
            "playbookID": "palo_alto_firewall_test_pb",
            "timeout": 1000,
            "nightly": true
        },
        {
            "integrations": "Panorama",
            "instance_names": "palo_alto_panorama",
            "playbookID": "palo_alto_panorama_test_pb",
            "timeout": 1000,
            "nightly": true
        },
        {
            "integrations": "Panorama",
            "instance_names": "palo_alto_panorama",
            "playbookID": "Panorama Query Logs - Test",
            "timeout": 1000,
            "nightly": true
        },
        {
            "integrations": "Panorama",
            "instance_names": "palo_alto_firewall_9.0",
            "playbookID": "palo_alto_firewall_test_pb",
            "timeout": 1000,
            "nightly": true
        },
        {
            "integrations": "Panorama",
            "instance_names": "palo_alto_panorama_9.0",
            "playbookID": "palo_alto_panorama_test_pb",
            "timeout": 1000,
            "nightly": true
        },
        {
          "integrations": "Tenable.io",
          "playbookID": "Tenable.io test"
        },
        {
          "playbookID": "URLDecode-Test"
        },
        {
          "playbookID": "GetTime-Test"
        },
        {
          "integrations": "Tenable.io",
          "playbookID": "Tenable.io Scan Test",
          "nightly": true,
          "timeout": 900
        },
        {
            "integrations": "Tenable.sc",
            "playbookID": "tenable-sc-scan-test",
            "nightly": true,
            "timeout": 600
        },
        {
            "integrations": "google-vault",
            "playbookID": "Google-Vault-Generic-Test",
            "nightly": true,
            "timeout": 3600
        },
        {
            "integrations": "google-vault",
            "playbookID": "Google_Vault-Search_And_Display_Results_test",
            "nightly": true,
            "timeout": 3600
        },
        {
            "playbookID": "Luminate-TestPlaybook",
            "integrations": "Luminate"
        },
        {
            "playbookID": "Palo Alto Networks - Malware Remediation Test",
            "integrations": "Palo Alto Minemeld",
            "fromversion": "4.5.0"
        },
        {
            "playbookID": "SumoLogic-Test",
            "integrations": "SumoLogic",
            "fromversion": "4.1.0"
        },
        {
            "playbookID": "ParseEmailFiles-test"
        },
        {
            "playbookID": "PAN-OS - Block IP and URL - External Dynamic List Test",
            "integrations": "palo_alto_networks_pan_os_edl_management",
            "fromversion": "4.0.0"

        },
        {
            "playbookID": "PAN-OS - Block IP - Custom Block Rule Test",
            "integrations": "Panorama",
            "instance_names": "palo_alto_panorama",
            "fromversion": "4.0.0"
        },
        {
            "playbookID": "PAN-OS - Block IP - Static Address Group Test",
            "integrations": "Panorama",
            "instance_names": "palo_alto_panorama",
            "fromversion": "4.0.0"
        },
        {
            "playbookID": "PAN-OS - Block URL - Custom URL Category Test",
            "integrations": "Panorama",
            "instance_names": "palo_alto_panorama",
            "fromversion": "4.0.0"
        },
        {
            "playbookID": "ParseExcel-test"
        },
        {
            "playbookID": "Detonate File - No Files test"
        },
        {
            "integrations": [
                "Panorama",
                "Check Point"
            ],
            "instance_names": "palo_alto_firewall",
            "playbookID": "blockip_test_playbook"
        },
        {
            "integrations": "Palo Alto Minemeld",
            "playbookID": "minemeld_test"
        },
        {
            "integrations": "SentinelOne V2",
            "playbookID": "SentinelOne V2 - test"
        },
        {
            "integrations": "InfoArmor VigilanteATI",
            "playbookID": "InfoArmorVigilanteATITest"
        },
        {
            "integrations": "IntSights",
            "instance_names": "intsights_standard_account",
            "playbookID": "IntSights Test",
            "nightly": true,
            "timeout": 500
        },
        {
            "integrations": "IntSights",
            "playbookID": "IntSights Mssp Test",
            "instance_names": "intsights_mssp_account",
            "nightly": true,
            "timeout": 500
        },
        {
            "integrations": "dnstwist",
            "playbookID": "dnstwistTest"
        },
        {
            "integrations": "BitDam",
            "playbookID": "Detonate File - BitDam Test"
        },
        {
            "integrations": "Threat Grid",
            "playbookID": "Test-Detonate URL - ThreatGrid",
            "timeout": 600
        },
        {
            "integrations": "Threat Grid",
            "playbookID": "ThreatGridTest",
            "timeout": 600
        },
        {
            "integrations": [
                "Palo Alto Minemeld",
                "Panorama"
            ],
            "instance_names": "palo_alto_firewall",
            "playbookID": "block_indicators_-_generic_-_test"
        },
        {
          "integrations": "Signal Sciences WAF",
          "playbookID": "SignalSciences-Test"
        },
        {
            "integrations": "RTIR",
            "playbookID": "RTIR Test"
        },
        {
            "integrations": "RedCanary",
            "playbookID": "RedCanaryTest",
            "nightly" : true
        },
        {
          "integrations": "Devo",
          "playbookID": "devo_test_playbook"
        },
        {
          "playbookID": "URL Enrichment - Generic v2 - Test",
          "integrations": [
              "Rasterize",
              "VirusTotal - Private API"
          ],
            "instance_names": "virus_total_private_api_general",
            "timeout": 500
        },
        {
            "playbookID": "CutTransformerTest"
        },
        {
            "integrations": "SCADAfence CNM",
            "playbookID": "SCADAfence_test"
        },
        {
            "integrations": "ProtectWise",
            "playbookID": "Protectwise-Test"
        },
        {
            "integrations": "WhatsMyBrowser",
            "playbookID": "WhatsMyBrowser-Test"
        },
        {

            "integrations": "BigFix",
            "playbookID": "BigFixTest"
        },
        {
            "integrations": "Lastline",
            "playbookID": "Lastline - testplaybook",
            "nightly": true
        },
        {
            "integrations": "epo",
            "playbookID": "Test Playbook McAfee ePO"
        },
        {
            "integrations": "activedir",
            "playbookID": "calculate_severity_-_critical_assets_-_test"
        },
        {
            "playbookID": "TextFromHTML_test_playbook"
        },
        {
            "playbookID": "PortListenCheck-test"
        },
        {
            "integrations": "ThreatExchange",
            "playbookID": "ThreatExchange-test"
        },
        {
            "integrations": "ThreatExchange",
            "playbookID": "extract_indicators_-_generic_-_test",
            "timeout": 240
        },
        {
            "integrations": "Joe Security",
            "playbookID": "JoeSecurityTestPlaybook",
            "timeout": 500,
            "nightly": true
        },
        {
            "integrations": "Joe Security",
            "playbookID": "JoeSecurityTestDetonation",
            "timeout": 2000,
            "nightly": true
        },
        {
            "integrations": "WildFire-v2",
            "playbookID": "Wildfire Test"
        },
        {
            "integrations": "WildFire-v2",
            "playbookID": "Detonate URL - WildFire-v2 - Test"
        },
        {
            "integrations": "GRR",
            "playbookID": "grr_test",
            "nightly": true
        },
        {
            "integrations": "VirusTotal",
            "instance_names": "virus_total_general",
            "playbookID": "virusTotal-test-playbook",
            "timeout": 1400,
            "nightly": true
        },
        {
            "integrations": "VirusTotal",
            "instance_names": "virus_total_preferred_vendors",
            "playbookID": "virusTotaI-test-preferred-vendors",
            "timeout": 1400,
            "nightly": true
        },
        {
            "integrations": "Preempt",
            "playbookID": "Preempt Test"
        },
        {   "integrations": "Gmail",
            "playbookID": "get_original_email_-_gmail_-_test"
        },
        {
            "integrations": "EWS v2",
            "playbookID": "get_original_email_-_ews-_test"
        },
        {
            "integrations": ["EWS v2","EWS Mail Sender"],
            "playbookID": "EWS search-mailbox test",
            "timeout": 300
        },
        {
            "integrations": "PagerDuty v2",
            "playbookID": "PagerDuty Test"
        },
        {
            "playbookID": "test_delete_context"
        },
        {
            "playbookID": "GmailTest",
            "integrations": "Gmail"
        },
        {
            "playbookID": "Gmail Convert Html Test",
            "integrations": "Gmail"
        },
        {
            "playbookID": "reputations.json Test"
        },
        {
            "playbookID": "Test IP Indicator Fields",
            "fromversion": "5.0.0"
        },
        {
            "integrations": "Shodan",
            "playbookID": "ShodanTest"
        },
        {
            "playbookID": "Extract Indicators From File - test",
            "timeout": 2000
        },
        {
            "playbookID": "dedup_-_generic_-_test"
        },
        {
            "playbookID": "TestDedupIncidentsPlaybook"
        },
        {
            "playbookID": "TestDedupIncidentsByName"
        },
        {
            "integrations": "McAfee Advanced Threat Defense",
            "playbookID": "Test Playbook McAfee ATD",
            "timeout": 700
        },
        {
            "playbookID": "stripChars - Test"
        },
        {
            "integrations": "McAfee Advanced Threat Defense",
            "playbookID": "Test Playbook McAfee ATD Upload File"
        },
        {
            "playbookID": "exporttocsv_script_test"
        },
        {
            "integrations": "Intezer",
            "playbookID": "Intezer Testing",
            "nightly": true,
            "timeout": 500
        },
        {
            "integrations": "Intezer v2",
            "playbookID": "Intezer Testing v2",
            "fromversion": "4.1.0",
            "timeout": 700
        },
        {
            "integrations": "FalconIntel",
            "playbookID": "CrowdStrike Falcon Intel v2"
        },
        {
          "playbookID": "ContextGetters_Test"
        },
        {
            "integrations": [
                "Mail Sender (New)",
                "google"
            ],
            "playbookID": "Mail Sender (New) Test"
        },
        {
            "playbookID": "buildewsquery_test"
        },
        {
            "integrations": "Rapid7 Nexpose",
            "playbookID": "nexpose_test",
            "timeout": 240
        },
        {
            "playbookID": "GetIndicatorDBotScore Test"
        },
        {
            "integrations": "EWS Mail Sender",
            "playbookID": "EWS Mail Sender Test"
        },
        {
            "integrations": [
                "EWS Mail Sender",
                "Rasterize"
            ],
            "playbookID": "EWS Mail Sender Test 2"
        },
        {
            "playbookID": "decodemimeheader_-_test"
        },
        {
            "integrations": "CVE Search",
            "playbookID": "cve_enrichment_-_generic_-_test"
        },
        {
            "playbookID": "test_url_regex"
        },
        {
            "integrations": "Skyformation",
            "playbookID": "TestSkyformation"
        },
        {
            "integrations": "okta",
            "playbookID": "okta_test_playbook",
            "timeout": 240
        },
        {
            "playbookID": "Test filters & transformers scripts"
        },
        {
            "integrations": "Salesforce",
            "playbookID": "SalesforceTestPlaybook"
        },
        {
            "integrations": "McAfee ESM-v10",
            "instance_names": "v10.2.0",
            "playbookID": "McAfeeESMTest",
            "timeout": 500
        },
        {
            "integrations": "McAfee ESM-v10",
            "instance_names": "v10.3.0",
            "playbookID": "McAfeeESMTest",
            "timeout": 500
        },
        {
            "integrations": "GoogleSafeBrowsing",
            "playbookID": "Google Safe Browsing Test",
            "timeout": 240
        },
        {
            "integrations": "EWS v2",
            "playbookID": "EWSv2_empty_attachment_test"
        },
        {
            "integrations": "EWS v2",
            "playbookID": "EWS Public Folders Test"
        },
        {
            "playbookID": "TestWordFileToIOC",
            "timeout": 300
        },
        {
            "integrations": "Symantec Endpoint Protection V2",
            "playbookID": "SymantecEndpointProtection_Test"
        },
        {
            "integrations": "carbonblackprotection",
            "playbookID": "search_endpoints_by_hash_-_carbon_black_protection_-_test",
            "timeout": 500
        },
        {
            "playbookID": "process_email_-_generic_-_test",
            "integrations": "Rasterize",
            "timeout": 240
        },
        {
            "integrations": "activedir",
            "playbookID": "account_enrichment_-_generic_test"
        },
        {
            "integrations": "FalconHost",
            "playbookID": "search_endpoints_by_hash_-_crowdstrike_-_test",
            "timeout": 500
        },
        {
            "integrations": "FalconHost",
            "playbookID": "CrowdStrike Endpoint Enrichment - Test"
        },
        {
          "integrations": "FalconHost",
          "playbookID": "crowdstrike_falconhost_test"
        },
        {
            "integrations": "CrowdstrikeFalcon",
            "playbookID": "Test - CrowdStrike Falcon",
            "fromversion": "4.1.0"
        },
        {
            "integrations": [
                "VirusTotal"
            ],
            "instance_names": "virus_total_general",
            "playbookID": "ip_enrichment_generic_test"
        },
        {
            "playbookID": "ExposeIncidentOwner-Test"
        },
        {
            "integrations": "OpenPhish",
            "playbookID": "email_test"
        },
        {
            "integrations": "VirusTotal",
            "instance_names": "virus_total_general",
            "playbookID": "domain_enrichment_generic_test"
        },
        {
            "integrations": "PostgreSQL",
            "playbookID": "PostgreSQL Test"
        },
        {
            "integrations": "google",
            "playbookID": "GsuiteTest"
        },
        {
            "integrations": "OpenPhish",
            "playbookID": "OpenPhish Test Playbook"
        },
        {
            "integrations": "RSA Archer",
            "playbookID": "Archer-Test-Playbook",
            "nightly": true
        },
        {
            "integrations": "jira",
            "playbookID": "Jira-Test"
        },
        {
            "integrations": "jira-v2",
            "playbookID": "Jira-v2-Test"
        },
        {
            "integrations": "ipinfo",
            "playbookID": "IPInfoTest"
        },
        {
            "integrations": "jira",
            "playbookID": "VerifyHumanReadableFormat"
        },
        {
            "playbookID": "ExtractURL Test"
        },
        {
            "playbookID": "strings-test"
        },
        {
            "playbookID": "TestCommonPython"
        },
        {
            "playbookID": "TestFileCreateAndUpload"
        },
        {
            "playbookID": "TestIsValueInArray"
        },
        {
            "playbookID": "TestStringReplace"
        },
        {
            "playbookID": "TestHttpPlaybook"
        },
        {
            "integrations": "SplunkPy",
            "playbookID": "Splunk-Test"
        },
        {
            "integrations": "SplunkPy",
            "playbookID": "SplunkPySearch_Test"
        },
        {
            "integrations" : "McAfee NSM",
            "playbookID" : "McAfeeNSMTest",
            "timeout" : 400,
            "nightly": true
        },
        {
            "integrations": "PhishTank",
            "playbookID": "PhishTank Testing"
        },
        {
            "integrations": "McAfee Web Gateway",
            "playbookID": "McAfeeWebGatewayTest",
            "timeout" : 500
        },
        {
            "integrations": "TCPIPUtils",
            "playbookID": "TCPUtils-Test"
        },
        {
            "playbookID": "ProofpointDecodeURL-Test",
            "timeout": 300
        },
        {
            "playbookID": "listExecutedCommands-Test"
        },
        {
            "integrations": "AWS - Lambda",
            "playbookID": "AWS-Lambda-Test (Read-Only)"
        },
        {
            "integrations": "Service Manager",
            "playbookID": "TestHPServiceManager",
            "timeout": 400
        },
        {
            "playbookID": "LanguageDetect-Test",
            "timeout": 300
        },
        {
            "integrations": "Forcepoint",
            "playbookID": "forcepoint test",
            "timeout": 500,
            "nightly": true
        },
        {
            "playbookID": "GeneratePassword-Test"
        },
        {
            "playbookID": "ZipFile-Test"
        },
        {
            "playbookID": "ExtractDomainTest"
        },
        {
            "playbookID": "Test-IsMaliciousIndicatorFound"
        },
        {
            "playbookID": "TestExtractHTMLTables"
        },
        {
            "integrations": "carbonblackliveresponse",
            "playbookID": "CarbonBlackLiveResponseTest",
            "nightly": true
        },
        {
            "playbookID": "TestSafeBreach",
            "integrations": "SafeBreach"
        },
        {
            "integrations": "urlscan.io",
            "playbookID": "urlscan_malicious_Test",
            "timeout": 500
        },
        {
            "integrations": "EWS v2",
            "playbookID": "pyEWS_Test"
        },
        {
            "integrations": "remedy_sr_beta",
            "playbookID": "remedy_sr_test_pb"
        },
        {

            "integrations": "Netskope",
            "playbookID": "Netskope Test"
        },
        {
            "integrations": "Cylance Protect v2",
            "playbookID": "Cylance Protect v2 Test"
        },
        {
            "integrations": "ReversingLabs Titanium Cloud",
            "playbookID": "ReversingLabsTCTest"
        },
        {
            "integrations": "ReversingLabs A1000",
            "playbookID": "ReversingLabsA1000Test"
        },
        {
            "integrations": "Demisto Lock",
            "playbookID": "DemistoLockTest"
        },
        {
            "playbookID": "test-domain-indicator",
            "timeout": 400
        },
        {
            "playbookID": "Cybereason Test",
            "integrations": "Cybereason",
            "timeout": 1200,
            "fromversion": "4.1.0"
        },
        {
            "integrations": "VirusTotal - Private API",
            "instance_names": "virus_total_private_api_general",
            "playbookID": "File Enrichment - Virus Total Private API Test",
            "nightly": true
        },
        {
            "integrations": "VirusTotal - Private API",
            "instance_names": "virus_total_private_api_general",
            "playbookID": "virusTotalPrivateAPI-test-playbook",
            "timeout": 1400,
            "nightly": true
        },
        {
            "integrations": "VirusTotal - Private API",
            "instance_names": "virus_total_private_api_preferred_vendors",
            "playbookID": "virusTotalPrivateAPI-test-preferred-vendors",
            "timeout": 1400,
            "nightly": true
        },
        {
            "integrations": "Cisco Meraki",
            "playbookID": "Cisco-Meraki-Test"
        },
        {
            "integrations": "Windows Defender Advanced Threat Protection",
            "playbookID": "Test - Windows Defender Advanced Threat Protection",
            "instance_names": "windows_defender_atp_dev"
        },
        {
            "integrations": "Windows Defender Advanced Threat Protection",
            "playbookID": "Test - Windows Defender Advanced Threat Protection",
            "instance_names": "windows_defender_atp_prod"
        },
        {
            "integrations": "Tanium",
            "playbookID": "Tanium Test Playbook",
            "nightly": true,
            "timeout": 1200
        },
        {
            "integrations": "Recorded Future",
            "playbookID": "Recorded Future Test",
            "nightly": true
        },
        {
            "integrations": "Microsoft Graph",
            "playbookID": "Microsoft Graph Test",
            "instance_names": "ms_graph_security_dev"
        },
        {
            "integrations": "Microsoft Graph",
            "playbookID": "Microsoft Graph Test",
            "instance_names": "ms_graph_security_prod"
        },
        {
            "integrations": "Microsoft Graph User",
            "playbookID": "Microsoft Graph - Test",
            "instance_names": "ms_graph_user_dev"
        },
        {
            "integrations": "Microsoft Graph User",
            "playbookID": "Microsoft Graph - Test",
            "instance_names": "ms_graph_user_prod"
        },
        {
            "integrations": "RedLock",
            "playbookID": "RedLockTest",
            "nightly": true
        },
        {
            "integrations": "Symantec Messaging Gateway",
            "playbookID": "Symantec Messaging Gateway Test"
        },
        {
            "integrations": "ThreatConnect",
            "playbookID": "test-ThreatConnect"
        },
        {
            "integrations": "VxStream",
            "playbookID": "VxStream Test",
            "nightly": true
        },
        {
            "integrations":"Cylance Protect",
            "playbookID": "get_file_sample_by_hash_-_cylance_protect_-_test",
            "timeout": 240
        },
        {
            "integrations": "Cylance Protect",
            "playbookID": "endpoint_enrichment_-_generic_test"
        },
        {
            "integrations": "QRadar",
            "playbookID": "test_Qradar"
        },
        {
            "integrations": "VMware",
            "playbookID": "VMWare Test"
        },
        {
            "integrations": "Anomali ThreatStream",
            "playbookID": "Anomali_ThreatStream_Test"
        },
        {
            "integrations": "Farsight DNSDB",
            "playbookID": "DNSDBTest"
        },
        {
            "integrations": "carbonblack-v2",
            "playbookID": "CarbonBlackResponseTest"
        },
        {
            "integrations": "Cisco Umbrella Investigate",
            "playbookID": "Cisco Umbrella Test"
        },
        {
            "integrations": "icebrg",
            "playbookID": "Icebrg Test",
            "timeout" : 500
        },
        {
            "integrations": "Symantec MSS",
            "playbookID": "SymantecMSSTest"
        },
        {
            "integrations": "Remedy AR",
            "playbookID": "Remedy AR Test"
        },
        {
            "integrations": "McAfee Active Response",
            "playbookID": "McAfee-MAR_Test",
            "timeout": 700
        },
        {
            "integrations": "McAfee Threat Intelligence Exchange",
            "playbookID": "McAfee-TIE Test",
            "timeout": 700
        },
        {
            "integrations": "ArcSight Logger",
            "playbookID": "ArcSight Logger test"
        },
        {
            "integrations": "ArcSight ESM v2",
            "playbookID": "ArcSight ESM v2 Test"
        },
        {
            "integrations": "ArcSight ESM v2",
            "playbookID": "test Arcsight - Get events related to the Case"
        },
        {
            "integrations": "XFE",
            "playbookID": "XFE Test",
            "timeout": 140,
            "nightly": true
        },
        {
            "integrations": "McAfee Threat Intelligence Exchange",
            "playbookID": "search_endpoints_by_hash_-_tie_-_test",
            "timeout": 500
        },
        {
            "integrations": "iDefense",
            "playbookID": "iDefenseTest",
            "timeout": 300
        },
        {
            "integrations": "AbuseIPDB",
            "playbookID": "AbuseIPDB Test",
            "nightly": true
        },
        {
            "integrations": "AbuseIPDB",
            "playbookID": "AbuseIPDB PopulateIndicators Test",
            "nightly": true
        },
        {
            "integrations" : "jira",
            "playbookID" : "JiraCreateIssue-example-test"
        },
        {
            "integrations": "LogRhythm",
            "playbookID": "LogRhythm-Test-Playbook",
            "timeout": 200
        },
        {
            "integrations": "FireEye HX",
            "playbookID": "FireEye HX Test"
        },
        {
            "integrations": "Phish.AI",
            "playbookID": "PhishAi-Test"
        },
        {
            "integrations": "Phish.AI",
            "playbookID": "Test-Detonate URL - Phish.AI"
        },
        {
            "integrations": "Centreon",
            "playbookID": "Centreon-Test-Playbook"
        },
        {
            "playbookID": "ReadFile test"
        },
        {
            "integrations": "TruSTAR",
            "playbookID": "TruSTAR Test"
        },
        {
            "integrations": "AlphaSOC Wisdom",
            "playbookID": "AlphaSOC-Wisdom-Test"
        },
        {
            "integrations": "carbonblack-v2",
            "playbookID": "CBFindIP - Test"
        },
        {
            "integrations": "Jask",
            "playbookID": "Jask_Test",
            "fromversion": "4.1.0"
        },
        {
            "integrations": "Qualys",
            "playbookID": "Qualys-Test",
            "nightly": true
        },
        {
            "integrations": "Whois",
            "playbookID": "whois_test",
            "fromversion": "4.1.0"
        },
        {
            "integrations": "RSA NetWitness Endpoint",
            "playbookID": "NetWitness Endpoint Test"
        },
        {
            "integrations": "Check Point Sandblast",
            "playbookID": "Sandblast_malicious_test"
        },
        {
            "playbookID": "TestMatchRegex"
        },
        {
            "integrations": "ActiveMQ",
            "playbookID": "ActiveMQ Test"
        },
        {
            "playbookID": "RegexGroups Test"
        },
        {
            "integrations": "Cisco ISE",
            "playbookID": "cisco-ise-test-playbook"
        },
        {
            "integrations": "RSA NetWitness v11.1",
            "playbookID": "RSA NetWitness Test"
        },
        {
            "playbookID": "ExifReadTest"
        },
        {
          "integrations": "Cuckoo Sandbox",
          "playbookID": "CuckooTest",
          "timeout": 700
        },
        {
            "integrations" : "VxStream",
            "playbookID" : "Test-Detonate URL - Crowdstrike",
            "timeout" : 1200
        },
        {
            "playbookID": "Detonate File - Generic Test",
            "timeout": 500
        },
        {
            "integrations": [
                "Lastline",
                "WildFire-v2",
                "SNDBOX",
                "VxStream",
                "McAfee Advanced Threat Defense"
            ],
            "playbookID" : "Detonate File - Generic Test",
            "timeout" : 2400,
            "nightly" : true
        },
        {
            "playbookID": "detonate_file_-_generic_test",
            "toversion": "3.6.0"
        },
        {
            "playbookID": "STIXParserTest"
        },
        {
           "playbookID": "Detonate URL - Generic Test",
           "timeout": 2000,
           "nightly": true,
           "integrations": [
             "McAfee Advanced Threat Defense",
             "VxStream",
             "Lastline"
           ]
        },
        {
            "playbookID": "ReadPDFFile-Test"
        },
        {
            "integrations": [
                "VirusTotal",
                "urlscan.io",
                "activedir"
            ],
            "instance_names": "virus_total_general",
            "playbookID": "entity_enrichment_generic_test",
            "timeout": 240
        },
        {
            "integrations": [
                "FalconHost",
                "McAfee Threat Intelligence Exchange",
                "carbonblackprotection",
                "carbonblack"
            ],
            "playbookID": "search_endpoints_by_hash_-_generic_-_test",
            "timeout": 500
        },
        {
            "integrations": "Zscaler",
            "playbookID": "Zscaler Test",
            "nightly": true,
            "timeout": 500
        },
        {
            "playbookID": "DemistoUploadFileToIncident Test",
            "integrations": "Demisto REST API"
        },
        {
            "playbookID": "DemistoUploadFile Test",
            "integrations": "Demisto REST API"
        },
        {
            "playbookID": "MaxMind Test",
            "integrations": "MaxMind GeoIP2"

        },
        {
            "playbookID": "Test_Sagemaker",
            "integrations": "AWS Sagemaker"

        },
        {
            "playbookID": "C2sec-Test",
            "integrations": "C2sec irisk",
            "fromversion": "5.0.0"
        },
        {
            "playbookID": "Phishing test - attachment",
            "timeout": 600,
            "nightly": true,
            "integrations": [
                "EWS Mail Sender",
                "Have I Been Pwned? V2",
                "Demisto REST API",
                "Palo Alto Minemeld",
                "Rasterize"
            ]
        },
        {
            "playbookID": "Phishing test - Inline",
            "timeout": 500,
            "nightly": true,
            "integrations": [
                "EWS Mail Sender",
                "Have I Been Pwned? V2",
                "Demisto REST API",
                "Palo Alto Minemeld",
                "Rasterize"
            ]
        },
        {
            "playbookID": "Phishing v2 Test - Attachment",
            "timeout": 1200,
            "nightly": true,
            "integrations": [
                "EWS Mail Sender",
                "Have I Been Pwned? V2",
                "Demisto REST API",
                "Palo Alto Minemeld",
                "Rasterize"
            ]
        },
        {
            "playbookID": "Phishing v2 Test - Inline",
            "timeout": 1200,
            "nightly": true,
            "integrations": [
                "EWS Mail Sender",
                "Have I Been Pwned? V2",
                "Demisto REST API",
                "Palo Alto Minemeld",
                "Rasterize"
            ]
        },
        {
            "integrations": "duo",
            "playbookID": "DUO Test Playbook"
        },
        {
            "playbookID": "SLA Scripts - Test",
            "fromversion": "4.1.0"
        },
        {
            "playbookID": "PcapHTTPExtractor-Test"
        },
        {
            "playbookID": "Ping Test Playbook"
        },
        {
            "playbookID": "Active Directory Test",
            "instance_names": "active_directory_query_v2",
            "integrations": "Active Directory Query v2"
        },
        {
            "playbookID": "AD v2 - debug-mode - Test",
            "instance_names": "active_directory_query_v2",
            "integrations": "Active Directory Query v2"
        },
        {
            "integrations": "Active Directory Query v2",
            "instance_names": "active_directory_query_v2_with_port_configuration",
            "playbookID": "Active Directory Query V2 configuration with port"
        },
        {
            "integrations": "mysql",
            "playbookID": "MySQL Test"
        },
        {
            "playbookID": "Email Address Enrichment - Generic v2 - Test"
        },
        {
            "playbookID": "Email Address Enrichment - Generic v2.1 - Test",
            "integrations": "Active Directory Query v2"
        },
        {
            "integrations": "Cofense Intelligence",
            "playbookID": "Test - Cofense Intelligence",
            "timeout": 500
        },
        {
            "playbookID": "GDPRContactAuthorities Test"
        },
        {
            "integrations": "Google Resource Manager",
            "playbookID": "GoogleResourceManager-Test",
            "timeout": 500,
            "nightly": true
        },
        {
            "integrations": "Google Cloud Storage",
            "playbookID": "GCS - Test",
            "timeout": 500,
            "nightly": true
        },
        {
            "playbookID": "Calculate Severity - Generic v2 - Test",
            "integrations": [
                "Palo Alto Minemeld",
                "Active Directory Query v2"
            ],
            "fromversion": "4.5.0"
        },
        {
            "integrations": "Freshdesk",
            "playbookID": "Freshdesk-Test",
            "timeout": 500,
            "nightly": true
        },
        {
            "playbookID": "Autoextract - Test",
            "fromversion": "4.1.0"
        },
        {
            "playbookID": "FilterByList - Test",
            "fromversion": "4.1.0"
        },
        {
            "integrations": "Kafka V2",
            "playbookID": "Kafka Test"
        },
        {
            "playbookID": "File Enrichment - Generic v2 - Test",
            "instance_names": "virus_total_private_api_general",
            "integrations": [
                "VirusTotal - Private API",
                "Cylance Protect v2"
            ]
        },
        {
            "integrations": "McAfee Active Response",
            "playbookID": "Endpoint data collection test",
            "timeout": 500
        },
        {
            "integrations": "McAfee Active Response",
            "playbookID": "MAR - Endpoint data collection test",
            "timeout": 500
        },
        {

            "integrations": "DUO Admin",
            "playbookID": "DuoAdmin API test playbook"
        },
        {
            "integrations": "Traps",
            "playbookID": "Traps test",
            "timeout": 600
        },
        {
            "playbookID": "TestShowScheduledEntries"
        },
        {
            "playbookID": "Calculate Severity - Standard - Test",
            "integrations": "Palo Alto Minemeld",
            "fromversion": "4.5.0"
        },
        {
            "integrations": "Symantec Advanced Threat Protection",
            "playbookID": "Symantec ATP Test"

        },
        {
            "playbookID": "HTTPListRedirects - Test SSL"
        },
        {
            "playbookID": "HTTPListRedirects Basic Test"
        },
        {
            "playbookID": "CheckDockerImageAvailableTest"
        },
        {
            "playbookID": "ExtractDomainFromEmailTest"
        },
        {
            "integrations": "Threat Grid",
            "playbookID": "Test-Detonate URL - ThreatGrid"
        },
        {
            "playbookID": "Account Enrichment - Generic v2 - Test",
            "integrations": "activedir"
        },
        {
            "playbookID": "Extract Indicators From File - Generic v2 - Test",
            "integrations": "Image OCR",
            "timeout": 300
        },
        {
            "playbookID": "Endpoint Enrichment - Generic v2 - Test",
            "integrations": [
                "FalconHost",
                "Cylance Protect",
                "carbonblack",
                "epo",
                "activedir"
            ]
        },
        {
            "playbookID": "Endpoint Enrichment - Generic v2.1 - Test",
            "integrations": [
                "FalconHost",
                "Cylance Protect v2",
                "carbonblack-v2",
                "epo",
                "Active Directory Query v2"
            ]
        },
        {
            "playbookID": "EmailReputationTest",
            "integrations": "Have I Been Pwned? V2"
        },
        {
            "integrations": "Symantec Deepsight Intelligence",
            "playbookID": "Symantec Deepsight Test"
        },
        {
            "playbookID": "ExtractDomainFromEmailTest"
        },
        {
            "playbookID": "PAN OS EDL Management - Test",
            "integrations": "palo_alto_networks_pan_os_edl_management"
        },
        {
            "playbookID": "PAN-OS DAG Configuration Test",
            "integrations": "Panorama",
            "instance_names": "palo_alto_panorama",
            "timeout": 1000
        },
        {
            "playbookID": "PAN-OS EDL Setup Test",
            "integrations": ["Panorama","palo_alto_networks_pan_os_edl_management"],
            "instance_names": "palo_alto_panorama",
            "timeout": 1000
        },
        {
            "integrations": "Snowflake",
            "playbookID": "Snowflake-Test"
        },
        {
            "playbookID": "Account Enrichment - Generic v2.1 - Test",
            "integrations": "Active Directory Query v2"
        },
        {
            "integrations": "Cisco Umbrella Investigate",
            "playbookID": "Domain Enrichment - Generic v2 - Test"
        },
        {
            "integrations": "Google BigQuery",
            "playbookID": "Google BigQuery Test"
        },
        {
            "integrations": "nmap",
            "playbookID": "af2f5a99-d70b-48c1-8c25-519732b733f2"
        },
        {
            "integrations": "Zoom",
            "playbookID": "Zoom_Test"
        },
        {
            "integrations": "Palo Alto Networks Cortex",
            "playbookID": "Palo Alto Networks Cortex Test",
            "fromversion": "4.1.0"
        },
        {
            "playbookID": "IP Enrichment - Generic v2 - Test",
            "integrations": "Threat Crowd",
            "fromversion": "4.1.0"
        },
        {
            "integrations": "Cherwell",
            "playbookID": "Cherwell Example Scripts - test"
        },
        {
            "integrations": "Cherwell",
            "playbookID": "Cherwell - test"
        },
        {
            "integrations": "CarbonBlackProtectionV2",
            "playbookID": "Carbon Black Enterprise Protection V2 Test"
        },
        {
            "integrations": "Active Directory Query v2",
            "instance_names": "active_directory_query_v2",
            "playbookID": "Test ADGetUser Fails with no instances 'Active Directory Query' (old version)"
        },
        {
            "integrations": "ANYRUN",
            "playbookID": "ANYRUN-Test"
        },
        {
            "integrations": "ANYRUN",
            "playbookID": "Detonate File - ANYRUN - Test"
        },
        {
            "integrations": "ANYRUN",
            "playbookID": "Detonate URL - ANYRUN - Test"
        },
        {
            "integrations": "Netcraft",
            "playbookID": "Netcraft test"
        },
        {
            "integrations": "EclecticIQ Platform",
            "playbookID": "EclecticIQ Test"
        },
        {
            "playbookID": "FormattingPerformance - Test",
            "fromversion": "5.0.0"
        },
        {
            "integrations": "AWS - EC2",
            "playbookID": "2142f8de-29d5-4288-8426-0db39abe988b"
        },
        {
            "integrations": "AWS - EC2",
            "playbookID": "d66e5f86-e045-403f-819e-5058aa603c32"
        },
        {
            "integrations": "ANYRUN",
            "playbookID": "Detonate File From URL - ANYRUN - Test"
        },
        {
            "integrations": "AWS - CloudWatchLogs",
            "playbookID": "2cddaacb-4e4c-407e-8ef5-d924867b810c"
        },
        {
            "integrations": "AWS - CloudTrail",
            "playbookID": "3da2e31b-f114-4d7f-8702-117f3b498de9"
        },
        {
            "playbookID": "5dc848e5-a649-4394-8300-386770d39d75"
        },
        {
            "integrations": "carbonblackprotection",
            "playbookID": "67b0f25f-b061-4468-8613-43ab13147173"
        },
        {
            "integrations": "DomainTools",
            "playbookID": "DomainTools-Test"
        },
        {
            "integrations": "Exabeam",
            "playbookID": "Exabeam - Test"
        },
        {
            "integrations": "Cisco Spark",
            "playbookID": "efc817d2-6660-4d4f-890d-90513ca1e180"
        },
        {
            "playbookID": "Get File Sample By Hash - Generic - Test"
        },
        {
            "playbookID": "Get File Sample From Hash - Generic - Test"
        },
        {
            "playbookID": "get_file_sample_by_hash_-_carbon_black_enterprise_Response_-_test"
        },
        {
            "playbookID": "get_file_sample_from_path_-_d2_-_test"
        },
        {
            "integrations": "Remedy On-Demand",
            "playbookID": "Remedy-On-Demand-Test"
        },
        {
            "playbookID": "ssdeepreputationtest"
        },
        {
            "playbookID": "TestIsEmailAddressInternal"
        },
        {
            "playbookID": "search_endpoints_by_hash_-_carbon_black_response_-_test"
        },
        {
            "integrations": "Google Cloud Compute",
            "playbookID": "GoogleCloudCompute-Test"
        },
        {
            "playbookID": "FormattingPerformance - Test",
            "fromversion": "5.0.0"
        },
        {
            "integrations": "AWS - S3",
            "playbookID": "97393cfc-2fc4-4dfe-8b6e-af64067fc436"
        },
        {
            "integrations": "Image OCR",
            "playbookID": "TestImageOCR"
        },
        {
            "playbookID": "EWS test"
        },
        {
            "integrations": "fireeye",
            "playbookID": "Detonate File - FireEye AX - Test"
        },
        {
            "integrations": "Rasterize",
            "playbookID": "Rasterize Test"
        },
        {
            "integrations": "Rasterize",
            "playbookID": "RasterizeImageTest"
        },
        {
            "integrations": "Ipstack",
            "playbookID": "Ipstack_Test"
        },
        {

            "integrations": "Perch",
            "playbookID": "Perch-Test"
        },
        {
            "integrations": "Forescout",
            "playbookID": "Forescout-Test"
        },
        {
            "integrations": "GitHub",
            "playbookID": "Git_Integration-Test"
        },
        {
            "integrations": "LogRhythmRest",
            "playbookID": "LogRhythm REST test"
        },
        {
            "integrations": "AlienVault USM Anywhere",
            "playbookID": "AlienVaultUSMAnywhereTest"
        },
        {
            "playbookID": "PhishLabsTestPopulateIndicators"
        },
        {
            "integrations": "PhishLabs IOC",
            "playbookID": "PhishLabsIOC TestPlaybook",
            "fromversion": "4.1.0"
        },
        {
            "integrations": "vmray",
            "playbookID": "VMRay-Test"
        },
        {
            "integrations": "PerceptionPoint",
            "playbookID": "PerceptionPoint Test",
            "fromversion": "4.1.0"
        },
        {
            "integrations": "AutoFocus V2",
            "playbookID": "AutoFocus V2 test"
        },
        {
            "playbookID": "Process Email - Generic for Rasterize"
        },
        {
            "playbookID": "Send Investigation Summary Reports - Test",
            "integrations": "EWS Mail Sender",
            "fromversion": "4.1.0"
        },
        {
            "integrations": "Anomali ThreatStream v2",
            "playbookID": "ThreatStream-Test"
        },
        {
            "integrations": "BluecatAddressManager",
            "playbookID": "Bluecat Address Manager test"
        },
        {
            "integrations": "MailListener - POP3",
            "playbookID": "MailListener-POP3 - Test"
        },
        {
            "playbookID": "sumList - Test"
        },
        {
            "integrations": "VulnDB",
            "playbookID": "Test-VulnDB"
        },
        {
            "integrations": "Shodan_v2",
            "playbookID": "Test-Shodan_v2",
            "timeout": 1000
        },
        {
            "integrations": "Threat Crowd",
            "playbookID": "ThreatCrowd - Test"
        },
        {
            "integrations": "GoogleDocs",
            "playbookID": "GoogleDocs-test"
        },
        {
            "playbookID": "Request Debugging - Test",
            "fromversion": "5.0.0"
        },
        {
            "integrations": "Hybrid Analysis",
            "playbookID": "HybridAnalysis-Test",
            "timeout": 500,
            "fromversion": "4.1.0"
        },
        {
            "integrations": "Elasticsearch v2",
            "instance_names": "es_v7",
            "playbookID": "Elasticsearch_v2_test"
        },
        {
            "integrations": "Elasticsearch v2",
            "instance_names": "es_v6",
            "playbookID": "Elasticsearch_v2_test-v6"
        }
    ],
    "skipped_tests": {
        "FilterByList - Test": "Issue 19469",
        "VxStream Test": "Issue 19439",
        "SentinelOne V2 - test": "Issue 19361",
        "CuckooTest": "Issue 19425",
        "TestParseEmailHeaders": "Issue 18815",
        "CheckpointFW-test": "Issue 18643",
        "search_endpoints_by_hash_-_tie_-_test": "Issue #18350",
        "McAfee-TIE Test": "Issue #18350",
        "Autoextract - Test": "Issue #18343",
        "rsa_packets_and_logs_test": "Issue #18332",
        "TestUptycs": "There is not enough data in uptycs instance in order the test to pass. Data need to be generated like open connections",
        "InfoArmorVigilanteATITest": "Test issue 17358",
        "calculate_severity_-_critical_assets_-_test": "Issue 17924",
        "Forescout-Test": "issue 17016",
        "domain_enrichment_generic_test": "Test is old and uses VirusTotal which has quota problems. The v2 playbook has a better test",
        "EWS test": "Old test",
        "Lastline - testplaybook": "Checking the integration via Generic detonation playbooks, don't want to load the daily quota",
        "entity_enrichment_generic_test": "Issue 16490",
        "ArcSight Logger test": "Possibly outdated API calls",
        "Qualys-Test": "Issue 16486",
        "TruSTAR Test": "The test runs even when not supposed to, which causes its quota to run out",
        "TestDedupIncidentsByName": "skipped on purpose - this is part of the TestDedupIncidentsPlaybook - no need to execute separately as a test",
        "TestSafeBreach": "Issue 15909",
        "Endpoint Enrichment - Generic v2 - Test": "Uses the deprecated script ADGetComputer which is bugged and won't be fixed and deprecated carbon black integration",
        "Test-IsMaliciousIndicatorFound": "Issue 15940",
        "Test-Detonate URL - ThreatGrid": "Outdated test",
        "ip_enrichment_generic_test": "Need to check if test is valid, and the playbook is going to be deprecated now.",
        "email_test": "Old test for deprecated playbook. Need to check if test is even valid",
        "JoeSecurityTestDetonation": "Issue 16118",
        "af2f5a99-d70b-48c1-8c25-519732b733f2": "Added here because test existed but was not configured - need to review the test",
        "Zoom_test": "Added here because test existed but was not configured - need to review the test",
        "Test - CrowdStrike Falcon": "Test is unmockable, and has its data deleted every few weeks",
        "DomainTools-Test": "No instance",
        "Beta-Athena-Test": "Beta integration & test is expensive to run",
        "Remedy-On-Demand-Test": "No instance",
        "2cddaacb-4e4c-407e-8ef5-d924867b810c": "Skipped pending PR",
        "3da2e31b-f114-4d7f-8702-117f3b498de9": "Skipped pending PR",
        "d66e5f86-e045-403f-819e-5058aa603c32": "skipped until PR is merged (pr 3220)",
        "Carbon Black Enterprise Protection V2 Test": "Data changes within Carbon Black on a weekly basis - which requires to update the test",
        "5dc848e5-a649-4394-8300-386770d39d75": "old test, needs to check if relevant",
        "Get File Sample By Hash - Generic - Test": "old test, needs to check if relevant",
        "Get File Sample From Hash - Generic - Test": "old test, needs to check if relevant",
        "get_file_sample_by_hash_-_carbon_black_enterprise_Response_-_test": "old test, needs to check if relevant",
        "get_file_sample_from_path_-_d2_-_test": "old test, needs to check if relevant",
        "ssdeepreputationtest": "old test, needs to check if relevant",
        "search_endpoints_by_hash_-_carbon_black_response_-_test": "old test, needs to check if relevant",
        "Detonate File - FireEye AX - Test": "No instance",
        "Cofense Triage Test": "Creds only works on demo4",
        "Intezer Testing": "Old test for old version of inteze",
        "Test - Windows Defender Advanced Threat Protection": "Issue - #18552",
        "CarbonBlackLiveResponseTest": "Issue 18691",
        "nexpose_test": "Issue 18694",
        "Recorded Future Test": "ssue 18922",
        "IntSights Mssp Test": "Issue #16351",
        "CarbonBlackResponseTest": "Issue #19180",
        "Pwned test": "API Deprecated, use Pwned test v2 instead",
        "CheckPhish-Test": "Issue 19188",
        "fd93f620-9a2d-4fb6-85d1-151a6a72e46d": "Old test - need to check if relevant",
        "PAN-OS DAG Configuration Test": "Issue #19205",
        "AlphaSOC-Wisdom-Test": "Issue #19235"
    },
    "skipped_integrations": {
      "_comment": "~~~ NO INSTANCE - will not be resolved ~~~",
        "FortiGate": "License expired, and not going to get one (issue 14723)",
        "Attivo Botsink": "no instance, not going to get it",
        "VMware": "no License, and probably not going to get it",
        "AWS Sagemaker": "License expired, and probably not going to get it",
        "Symantec MSS": "No instance, probably not going to get it (issue 15513)",
        "Google Cloud Compute": "Can't test yet",
        "Cymon": "The service was discontinued since April 30th, 2019.",
        "FireEye ETP": "No instance",
        "ProofpointTAP_v2": "No instance",
        "remedy_sr_beta": "No instance",
        "Minerva Labs Anti-Evasion Platform": "Issue 18835",


      "_comment": "~~~ INSTANCE ISSUES ~~~",
        "ThreatX": "Issue 19551",
        "LogRhythmRest": "Issue 19362",
        "ZeroFox": "Issue 19161",
        "Jask": "Issue 18879",
        "SumoLogic": "Issue 18441",
        "Lastline": "Temporally moved to skipped in order to not fail nightly",
        "vmray": "Issue 18752",
        "Anomali ThreatStream v2": "Issue 18561",
        "Anomali ThreatStream": "Issue 18561",
        "SCADAfence CNM": "Issue 18376",
        "Cortex XDR - IR": "Issue #18377",
        "ArcSight ESM v2": "Issue #18328",
        "AlienVault USM Anywhere": "Issue #18273",
        "Tufin": "Issue 16441",
        "Dell Secureworks": "Instance locally installed on @liorblob PC",
        "MimecastV2": "Several issues with instance",
        "Netskope": "instance is down",
        "Farsight DNSDB": "Issue 15512",
        "Service Manager": "Expired license",
        "carbonblackprotection": "License expired",
        "icebrg": "Issue 14312",
        "Freshdesk": "Trial account expired",
        "Threat Grid": "Issue 16197",
        "Kafka V2": "Can not connect to instance from remote",
        "Check Point Sandblast": "Issue 15948",
        "Remedy AR": "getting 'Not Found' in test button",
        "XFE": "License expired",
        "RedLock": "Issue 15493",
        "Salesforce": "Issue 15901",
        "Zscaler": "Issue 17784",
        "RedCanary": "License expired",
        "LogRhythm": "Need to fix SOAP api",
        "ANYRUN": "No instance",
        "Snowflake": "Looks like account expired, needs looking into",
        "Cisco Spark": "Issue 18940",
        "Phish.AI": "Issue 17291",
        "QRadar": "Issue 17794",
        "MaxMind GeoIP2": "Issue 18932.",
        "Exabeam": "Issue 19371",

      "_comment": "~~~ UNSTABLE ~~~",
        "ServiceNow": "Instance goes to hibernate every few hours",
        "Tanium": "issue 15497",
        "Tenable.sc": "unstable instance",
<<<<<<< HEAD
        "Tenable.io": "Issue 16115",
=======
        "Tenable.io": "Unstable instance (issue 16115)",
        "SlackV2": "(Issue 19558)",
>>>>>>> 9c797403

      "_comment": "~~~ OTHER ~~~",
        "EclecticIQ Platform": "Issue 8821",
        "Pwned": "Old API is deprecated",
        "iDefense": "DevOps investigation",
        "RSA NetWitness Endpoint": "Instance is down, waiting for devops to rebuild",
        "BitDam": "Issue #17247",
        "Zoom": "Added here because test existed but was not configured - need to review the test",
        "MailListener - POP3": "Issue 18580",

      "_comment": "~~~ QUOTA ISSUES ~~~",
        "Joe Security": "Monthly quota exceeded, remove from skipped on or after April 1st",
        "Google Resource Manager": "Cannot create projects because have reached alloted quota.",
        "VirusTotal - Private API": "reached api alloted quota.",
        "Looker": "Warehouse 'DEMO_WH' cannot be resumed because resource monitor 'LIMITER' has exceeded its quota."
    },
    "nigthly_integrations": [
        "Lastline",
        "TruSTAR",
        "SlackV2"
    ],
    "unmockable_integrations": {
        "McAfee ESM-v10": "we have multiple instances with same test playbook, mock recording are per playbook so it keeps failing the playback step",
        "mysql": "Does not use http",
        "SlackV2": "Integration requires SSL",
        "Whois": "Mocks does not support sockets",
        "Panorama": "Exception: Proxy process took to long to go up. https://circleci.com/gh/demisto/content/24826",
        "Image OCR": "Does not perform network traffic",
        "Server Message Block (SMB)": "Does not perform http communication",
        "Active Directory Query v2": "Does not perform http communication",
        "dnstwist": "Does not peform http communication",
        "VxStream": "Issue 15544",
        "PagerDuty v2": "Integration requires SSL",
        "TCPIPUtils": "Integration requires SSL",
        "Luminate": "Integration has no proxy checkbox",
        "Pwned": "Integration has no proxy checkbox",
        "Shodan": "Integration has no proxy checkbox",
        "Google BigQuery": "Integration has no proxy checkbox",
        "ReversingLabs A1000": "Checking",
        "Check Point": "Checking",
        "okta": "Test Module failing, suspect it requires SSL",
        "Awake Security": "Checking",
        "ArcSight ESM v2": "Checking",
        "Phish.AI": "Checking",
        "Intezer": "Nightly - Checking",
        "ProtectWise": "Nightly - Checking",
        "google-vault": "Nightly - Checking",
        "RSA Archer": "Nightly - Checking",
        "McAfee NSM": "Nightly - Checking",
        "Forcepoint": "Nightly - Checking",
        "palo_alto_firewall": "Need to check test module",
        "Signal Sciences WAF": "error with certificate",
        "google": "'unsecure' parameter not working",
        "EWS Mail Sender": "Inconsistent test (playback fails, record succeeds)",
        "carbonblackliveresponse": "Issue 16072",
        "ReversingLabs Titanium Cloud": "No Unsecure checkbox. proxy trying to connect when disabled.",
        "Anomali ThreatStream": "'proxy' parameter not working",
        "Palo Alto Networks Cortex": "SDK",
        "Recorded Future": "might be dynamic test",
        "AlphaSOC Wisdom": "Test module issue",
        "Microsoft Graph": "Test direct access to oproxy",
        "MicrosoftGraphMail": "Test direct access to oproxy",
        "Microsoft Graph User": "Test direct access to oproxy",
        "Windows Defender Advanced Threat Protection": "Test direct access to oproxy",
        "Rasterize": "No API calls "
    }
}<|MERGE_RESOLUTION|>--- conflicted
+++ resolved
@@ -1994,12 +1994,8 @@
         "ServiceNow": "Instance goes to hibernate every few hours",
         "Tanium": "issue 15497",
         "Tenable.sc": "unstable instance",
-<<<<<<< HEAD
-        "Tenable.io": "Issue 16115",
-=======
         "Tenable.io": "Unstable instance (issue 16115)",
         "SlackV2": "(Issue 19558)",
->>>>>>> 9c797403
 
       "_comment": "~~~ OTHER ~~~",
         "EclecticIQ Platform": "Issue 8821",
