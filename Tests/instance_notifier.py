import re
import sys
import json
import argparse

import demisto
from slackclient import SlackClient

from test_integration import __create_integration_instance, __delete_integrations_instances
from Tests.test_utils import str2bool, run_command, print_color, print_error, LOG_COLORS


def options_handler():
    parser = argparse.ArgumentParser(description='Parser for slack_notifier args')
    parser.add_argument('-n', '--nightly', type=str2bool, help='is nightly build?', required=True)
    parser.add_argument('-s', '--slack', help='The token for slack', required=True)
    parser.add_argument('-e', '--secret', help='Path to secret conf file', required=True)
    parser.add_argument('-c', '--server', help='The server URL to connect to', required=True)
    parser.add_argument('-u', '--user', help='The username for the login', required=True)
    parser.add_argument('-p', '--password', help='The password for the login', required=True)
    parser.add_argument('-b', '--buildUrl', help='The url for the build', required=True)
    options = parser.parse_args()

    return options


def get_demisto_instance_and_login(server, username, password):
    c = demisto.DemistoClient(None, server, username, password)
    res = c.Login()
    if res.status_code != 200:
        print_error("Login has failed with status code " + str(res.status_code))
        sys.exit(1)

    return c


def get_integrations(secret_conf_path):
    with open(secret_conf_path) as data_file:
        secret_conf = json.load(data_file)

    secret_params = secret_conf['integrations'] if secret_conf else []
    return secret_params


def test_instances(secret_conf_path, server, username, password):
    c = get_demisto_instance_and_login(server, username, password)
    integrations = get_integrations(secret_conf_path)

    instance_ids = []
    failed_integration = []
    integrations_counter = 0
    for integration in integrations:
        integrations_counter += 1
        integration_name = integration.get('name', None)
        integration_params = integration.get('params', None)
        devops_comments = integration.get('devops_comments', None)
        product_description = integration.get('product_description', None)
        is_byoi = integration.get('byoi', True)
        has_integration = integration.get('has_integration', True)

        if has_integration:
            instance_id = __create_integration_instance(c, integration_name, integration_params, is_byoi)
            if not instance_id:
                print_error('Failed to create instance of %s' % (integration_name,))
                failed_integration.append("{0} {1} - {2}".format(integration_name,
                                                                 product_description, devops_comments))
            else:
                instance_ids.append(instance_id)
                print('Create integration %s succeed' % (integration_name,))
                __delete_integrations_instances(c, instance_ids)

    return failed_integration, integrations_counter


def get_attachments(secret_conf_path, server, user, password, build_url):
    failed_integration, integrations_counter = test_instances(secret_conf_path, server, user, password)

    fields = []
    if failed_integration:
        field_failed_tests = {
            "title": "{0} Problematic Instances".format(len(failed_integration)),
            "value": '\n'.join(failed_integration),
            "short": False
        }
        fields.append(field_failed_tests)

    color = 'danger' if failed_integration else 'good'
    title = 'There are no problematic instances' if not failed_integration else 'Encountered problems with instances'

    attachment = [{
        'fallback': title,
        'color': color,
        'title': title,
        'fields': fields,
        'title_link': build_url
    }]

    return attachment, integrations_counter


<<<<<<< HEAD
def slack_notifier(slack_token, secret_conf_path, server, user, password):
    branches = run_command("git branch")
=======
def slack_notifier(slack_token, secret_conf_path, server, user, password, build_url):
    branches = run_git_command("git branch")
>>>>>>> 48e066f9
    branch_name_reg = re.search("\* (.*)", branches)
    branch_name = branch_name_reg.group(1)

    if branch_name == 'master':
        print_color("Starting Slack notifications about instances", LOG_COLORS.GREEN)
        attachments, integrations_counter = get_attachments(secret_conf_path, server, user, password, build_url)

        sc = SlackClient(slack_token)
        sc.api_call(
            "chat.postMessage",
            channel="devops-events",
            username="Instances nightly report",
            as_user="False",
            attachments=attachments,
            text="You have {0} instances configurations".format(integrations_counter)
        )

        sc.api_call(
            "chat.postMessage",
            channel="content-lab-tests",
            username="Instances nightly report",
            as_user="False",
            attachments=attachments,
            text="You have {0} instances configurations".format(integrations_counter)
        )


if __name__ == "__main__":
    options = options_handler()
    if options.nightly:
        slack_notifier(options.slack, options.secret, options.server, options.user, options.password, options.buildURL)
    else:
        print_color("Not nightly build, stopping Slack Notifications about instances", LOG_COLORS.RED)<|MERGE_RESOLUTION|>--- conflicted
+++ resolved
@@ -98,13 +98,8 @@
     return attachment, integrations_counter
 
 
-<<<<<<< HEAD
-def slack_notifier(slack_token, secret_conf_path, server, user, password):
+def slack_notifier(slack_token, secret_conf_path, server, user, password, build_url):
     branches = run_command("git branch")
-=======
-def slack_notifier(slack_token, secret_conf_path, server, user, password, build_url):
-    branches = run_git_command("git branch")
->>>>>>> 48e066f9
     branch_name_reg = re.search("\* (.*)", branches)
     branch_name = branch_name_reg.group(1)
 
